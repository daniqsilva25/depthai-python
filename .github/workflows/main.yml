name: Depthai Python CI/CD

# Controls when the action will run. Triggers the workflow on push

###################################
# WARNING #########################
# as self-hosted runners are used, and security policy for them has not been yet determined by GitHub
# pay close attention to not enable workflows on pull_request events
# TLDR: do NOT add 'pull_request' here for the time being
on:
  workflow_dispatch:
  push:
    branches:
    - main
    - develop
    - gen2
    - gen2_develop
    tags:
    - 'v*'

###################################
###################################

# A workflow run is made up of one or more jobs that can run sequentially or in parallel
jobs:

<<<<<<< HEAD
  # This job builds wheels for armhf arch (RPi)
  build-linux-armhf:
=======
  # Job which builds docstrings for the rest of the wheel builds
  build-docstrings:
    runs-on: macos-latest
    steps:
      - name: Cache .hunter folder
        uses: actions/cache@v2
        with:
          path: ~/.hunter/
          key: hunter-clang
      - uses: actions/checkout@v2
        with:
          submodules: 'recursive'
      - name: Set up Python
        uses: actions/setup-python@v2
        with: 
          python-version: 3.8
      - name: Install dependencies
        run: |
          python -m pip install --upgrade pip
          brew install libusb
          python -m pip install git+git://github.com/luxonis/pybind11_mkdoc.git@master
      - name: Configure project
        run: cmake -S . -B build -DDEPTHAI_PYTHON_BUILD_DOCSTRINGS=ON -DDEPTHAI_PYTHON_FORCE_DOCSTRINGS=ON -DDEPTHAI_PYTHON_DOCSTRINGS_OUTPUT="$PWD/docstrings/depthai_python_docstring.hpp"
      - name: Build target 'pybind11_mkdoc'
        run: cmake --build build --parallel --target pybind11_mkdoc
      - name: Upload docstring artifacts
        uses: actions/upload-artifact@v2
        with:
          name: docstrings
          path: docstrings/
          retention-days: 1

  # This job builds wheels for armhf arch (RPi)
  build-linux-armhf:
    needs: build-docstrings
>>>>>>> 3fabbe03
    runs-on: luxonis-armhf
    container: 
      image: registry.gitlab.com/luxonis/depthai-crosscompile/debian-buster
      # Mount local hunter cache directory, instead of transfering to Github and back
      volumes:
        - /.hunter:/github/home/.hunter
    steps:
      - name: Print home directory
        run: echo Home directory inside container $HOME
      - uses: actions/checkout@v2
        with:
          submodules: 'recursive'
<<<<<<< HEAD
=======
        
      - uses: actions/download-artifact@v2
        with:
          name: 'docstrings'
          path: docstrings
      - name: Specify docstring to use while building the wheel
        run: echo "DEPTHAI_PYTHON_DOCSTRINGS_INPUT=$PWD/docstrings/depthai_python_docstring.hpp" >> $GITHUB_ENV

>>>>>>> 3fabbe03
      - name: Append build hash if not a tagged commit
        if: startsWith(github.ref, 'refs/tags/v') != true
        run: echo "BUILD_COMMIT_HASH=${{github.sha}}" >> $GITHUB_ENV
      - name: Building wheel
        run: python3 -m pip wheel . -w ./wheelhouse/
      - name: Auditing wheel
        run: for whl in wheelhouse/*.whl; do auditwheel repair "$whl" --plat linux_armv7l -w wheelhouse/audited/; done
      - name: Archive wheel artifacts
        uses: actions/upload-artifact@v2
        with:
          name: audited-wheels
          path: wheelhouse/audited/

<<<<<<< HEAD
  # This job builds wheels for ARM64 arch
  build-linux-arm64:
    runs-on: luxonis-arm64
    container:
      image: quay.io/pypa/manylinux2014_aarch64
      env:
        PLAT: manylinux2014_aarch64
      # Mount local hunter cache directory, instead of transfering to Github and back
      volumes:
        - /.hunter:/github/home/.hunter
    steps:
      - uses: actions/checkout@v2
        with:
          submodules: 'recursive'
      - name: Installing libusb1-devel dependency
        run: yum install -y --disableplugin=fastestmirror libusb1-devel
      - name: Installing cmake dependency
        run: |
          /opt/python/cp38-cp38/bin/python3.8 -m pip install cmake
          ln -s /opt/python/cp38-cp38/bin/cmake /bin/
      - name: Create folder structure
        run: mkdir -p wheelhouse/audited/
      - name: Append build hash if not a tagged commit
        if: startsWith(github.ref, 'refs/tags/v') != true
        run: echo "BUILD_COMMIT_HASH=${{github.sha}}" >> $GITHUB_ENV
      - name: Building wheels
        run: for PYBIN in /opt/python/cp3*/bin; do "${PYBIN}/pip" wheel . -w ./wheelhouse/; done
      - name: Auditing wheels
        run: for whl in wheelhouse/*.whl; do auditwheel repair "$whl" --plat $PLAT -w wheelhouse/audited/; done
      - name: Archive wheel artifacts
        uses: actions/upload-artifact@v2
        with:
          name: audited-wheels
          path: wheelhouse/audited/

=======
>>>>>>> 3fabbe03
  # This job builds wheels for Windows x86_64 arch
  build-windows-x86_64:
    needs: build-docstrings
    runs-on: windows-latest
    strategy:
      matrix:
        python-version: [3.5, 3.6, 3.7, 3.8, 3.9]
        python-architecture: [x64, x86]
    steps:
      - name: Cache .hunter folder
        uses: actions/cache@v2
        with:
          path: ~/.hunter/
          key: hunter-msvc
      - uses: actions/checkout@v2
        with:
          submodules: 'recursive'

      - uses: actions/download-artifact@v2
        with:
          name: 'docstrings'
          path: docstrings
      - name: Specify docstring to use while building the wheel
        run: echo "DEPTHAI_PYTHON_DOCSTRINGS_INPUT=$PWD/docstrings/depthai_python_docstring.hpp" | Out-File -FilePath $env:GITHUB_ENV -Encoding utf8 -Append

      - name: Set up Python ${{ matrix.python-version }}
        uses: actions/setup-python@v2
        with: 
          python-version: ${{ matrix.python-version }}
          architecture: ${{ matrix.python-architecture }}
      - name: Append build hash if not a tagged commit
        if: startsWith(github.ref, 'refs/tags/v') != true
        run: echo "BUILD_COMMIT_HASH=${{github.sha}}" | Out-File -FilePath $env:GITHUB_ENV -Encoding utf8 -Append
      - name: Install dependencies
        run: |
          python -m pip install --upgrade pip
      - name: Building wheels
        run: python -m pip wheel . -w ./wheelhouse/
      - name: Archive wheel artifacts
        uses: actions/upload-artifact@v2
        with:
          name: audited-wheels
          path: wheelhouse/

  # This job builds wheels for macOS x86_64 arch
  build-macos-x86_64:
    needs: build-docstrings
    runs-on: macos-latest
    strategy:
      matrix:
        python-version: [3.5, 3.6, 3.7, 3.8, 3.9]
    steps:
      - name: Cache .hunter folder
        uses: actions/cache@v2
        with:
          path: ~/.hunter/
          key: hunter-clang
      - uses: actions/checkout@v2
        with:
          submodules: 'recursive'

      - uses: actions/download-artifact@v2
        with:
          name: 'docstrings'
          path: docstrings
      - name: Specify docstring to use while building the wheel
        run: echo "DEPTHAI_PYTHON_DOCSTRINGS_INPUT=$PWD/docstrings/depthai_python_docstring.hpp" >> $GITHUB_ENV

      - name: Set up Python ${{ matrix.python-version }}
        uses: actions/setup-python@v2
        with: 
          python-version: ${{ matrix.python-version }}
      - name: Append build hash if not a tagged commit
        if: startsWith(github.ref, 'refs/tags/v') != true
        run: echo "BUILD_COMMIT_HASH=${{github.sha}}" >> $GITHUB_ENV
      - name: Install dependencies
        run: |
          python -m pip install --upgrade pip
          brew install libusb
          python -m pip install delocate
      - name: Set macos deployment target
        run: echo "MACOSX_DEPLOYMENT_TARGET=10.9" >> $GITHUB_ENV
      - name: Building wheels
        run: python -m pip wheel . -w ./wheelhouse/
      - name: Auditing wheels
        run: ci/repair-whl-macos.sh `pwd`/wheelhouse/* `pwd`/wheelhouse/audited      
      - name: Archive wheel artifacts
        uses: actions/upload-artifact@v2
        with:
          name: audited-wheels
          path: wheelhouse/audited/

  # This job builds wheels for x86_64 arch
  build-linux-x86_64:
    needs: build-docstrings
    runs-on: ubuntu-latest
    container:
      image: quay.io/pypa/manylinux2014_x86_64
      env:
        PLAT: manylinux2014_x86_64
    steps:
      - name: Cache .hunter folder
        uses: actions/cache@v2
        with:
          path: ~/.hunter/
          key: hunter-x86_64
      - uses: actions/checkout@v2
        with:
          submodules: 'recursive'
      - name: Installing libusb1-devel dependency
        run: yum install -y --disableplugin=fastestmirror libusb1-devel
      - name: Installing cmake dependency
        run: |
          /opt/python/cp38-cp38/bin/python3.8 -m pip install cmake
          ln -s /opt/python/cp38-cp38/bin/cmake /bin/
      - name: Create folder structure
        run: mkdir -p wheelhouse/audited/

      - uses: actions/download-artifact@v2
        with:
          name: 'docstrings'
          path: docstrings
      - name: Specify docstring to use while building the wheel
        run: echo "DEPTHAI_PYTHON_DOCSTRINGS_INPUT=$PWD/docstrings/depthai_python_docstring.hpp" >> $GITHUB_ENV

      - name: Append build hash if not a tagged commit
        if: startsWith(github.ref, 'refs/tags/v') != true
        run: echo "BUILD_COMMIT_HASH=${{github.sha}}" >> $GITHUB_ENV
      - name: Building a source distribution
        run: |
          /opt/python/cp38-cp38/bin/python3.8 setup.py sdist --formats=gztar
          mv dist/* wheelhouse/audited/
      - name: Building wheels
        run: for PYBIN in /opt/python/cp3*/bin; do "${PYBIN}/pip" wheel . -w ./wheelhouse/; done
      - name: Auditing wheels
        run: for whl in wheelhouse/*.whl; do auditwheel repair "$whl" --plat $PLAT -w wheelhouse/audited/; done
      - name: Archive wheel artifacts
        uses: actions/upload-artifact@v2
        with:
          name: audited-wheels
          path: wheelhouse/audited/

<<<<<<< HEAD
  # Run tests
  tests:
    runs-on: luxonis-arm-tests
    needs: [build-linux-armhf, build-windows-x86_64, build-macos-x86_64, build-linux-x86_64]
    steps:
      - uses: actions/checkout@v2
        with:
          submodules: 'recursive'
      - uses: actions/download-artifact@v2
        with:
          name: audited-wheels
          path: wheels/depthai/
      - name: List files
        run: ls -lah
      - name: install DepthAI
        run: python3.7 -m pip install depthai --no-index --find-links file://`pwd`/wheels/depthai/
      - name: Run tests
        run: python3.7 tests/test.py
=======

  # # Run tests
  # tests:
  #   runs-on: luxonis-arm-tests
  #   needs: [build-linux-armhf, build-windows-x86_64, build-macos-x86_64, build-linux-x86_64]
  #   steps:
  #     - uses: actions/checkout@v2
  #       with:
  #         submodules: 'recursive'
  #     - uses: actions/download-artifact@v2
  #       with:
  #         name: audited-wheels
  #         path: wheels/depthai/
  #     - name: List files
  #       run: ls -lah
  #     - name: install DepthAI
  #       run: python3.7 -m pip install depthai --no-index --find-links file://`pwd`/wheels/depthai/
  #     - name: Run tests
  #       run: python3.7 tests/test.py
>>>>>>> 3fabbe03

  # Deploy to artifactory
  deploy-artifacts:
    if: startsWith(github.ref, 'refs/tags/v') != true
    runs-on: ubuntu-latest
    needs: [build-linux-armhf, build-windows-x86_64, build-macos-x86_64, build-linux-x86_64]
    steps:
      - uses: actions/checkout@v2
        with:
          submodules: 'recursive'
      - uses: actions/download-artifact@v2
        with:
          name: audited-wheels
          path: wheelhouse/audited/
      - name: List files
        run: ls -lah wheelhouse/audited/
      - name: Run deploy to artifacts
        run: bash ./ci/upload-artifactory.sh
        env:
          ARTIFACTORY_URL: ${{ secrets.ARTIFACTORY_URL }}
          ARTIFACTORY_USER: ${{ secrets.ARTIFACTORY_USER }}
          ARTIFACTORY_PASS: ${{ secrets.ARTIFACTORY_PASS }}


  release:
    if: startsWith(github.ref, 'refs/tags/v')
    needs: [build-linux-armhf, build-windows-x86_64, build-macos-x86_64, build-linux-x86_64]
    runs-on: ubuntu-latest
    
    steps:
    - uses: actions/checkout@v2
      with:
        submodules: 'recursive'
    
    - name: Get tag version
      id: tag
      uses: battila7/get-version-action@v2

    - uses: actions/setup-python@v2
      with:
        python-version: '3.8'

    - name: Check if version matches
      run: python3.8 -c 'import find_version as v; exit(0) if "${{ steps.tag.outputs.version-without-v }}" == v.get_package_version() else exit(1)'

    # Create GitHub release
    - uses: actions/create-release@master
      id: createRelease
      name: Create ${{ steps.releaseNote.outputs.version }} depthai-core release
      env:
        GITHUB_TOKEN: ${{ secrets.GITHUB_TOKEN }}
      with:
        tag_name: ${{ github.ref }}
        release_name: Release ${{ github.ref }}
        body: |
          ## Features

          ## Bugs

          ## Misc

        draft: true

  # Deploy to PyPi. Only when a commit is tagged
  deploy-pypi:
    if: startsWith(github.ref, 'refs/tags/v')
    needs: [release]
    runs-on: ubuntu-latest
    steps:
      - uses: actions/checkout@v2
        with:
          submodules: 'recursive'
      - uses: actions/download-artifact@v2
        with:
          name: audited-wheels
          path: wheelhouse/audited/
      - name: List files
        run: ls -lah
      - name: Run deploy to PyPi
        run: bash ./ci/upload-pypi.sh
        env:
          PYPI_SERVER: ${{ secrets.PYPI_SERVER }}
          PYPI_USER: ${{ secrets.PYPI_USER }}
          PYPI_PASSWORD: ${{ secrets.PYPI_PASSWORD }}

<|MERGE_RESOLUTION|>--- conflicted
+++ resolved
@@ -24,10 +24,6 @@
 # A workflow run is made up of one or more jobs that can run sequentially or in parallel
 jobs:
 
-<<<<<<< HEAD
-  # This job builds wheels for armhf arch (RPi)
-  build-linux-armhf:
-=======
   # Job which builds docstrings for the rest of the wheel builds
   build-docstrings:
     runs-on: macos-latest
@@ -63,7 +59,6 @@
   # This job builds wheels for armhf arch (RPi)
   build-linux-armhf:
     needs: build-docstrings
->>>>>>> 3fabbe03
     runs-on: luxonis-armhf
     container: 
       image: registry.gitlab.com/luxonis/depthai-crosscompile/debian-buster
@@ -76,8 +71,6 @@
       - uses: actions/checkout@v2
         with:
           submodules: 'recursive'
-<<<<<<< HEAD
-=======
         
       - uses: actions/download-artifact@v2
         with:
@@ -86,7 +79,6 @@
       - name: Specify docstring to use while building the wheel
         run: echo "DEPTHAI_PYTHON_DOCSTRINGS_INPUT=$PWD/docstrings/depthai_python_docstring.hpp" >> $GITHUB_ENV
 
->>>>>>> 3fabbe03
       - name: Append build hash if not a tagged commit
         if: startsWith(github.ref, 'refs/tags/v') != true
         run: echo "BUILD_COMMIT_HASH=${{github.sha}}" >> $GITHUB_ENV
@@ -100,44 +92,6 @@
           name: audited-wheels
           path: wheelhouse/audited/
 
-<<<<<<< HEAD
-  # This job builds wheels for ARM64 arch
-  build-linux-arm64:
-    runs-on: luxonis-arm64
-    container:
-      image: quay.io/pypa/manylinux2014_aarch64
-      env:
-        PLAT: manylinux2014_aarch64
-      # Mount local hunter cache directory, instead of transfering to Github and back
-      volumes:
-        - /.hunter:/github/home/.hunter
-    steps:
-      - uses: actions/checkout@v2
-        with:
-          submodules: 'recursive'
-      - name: Installing libusb1-devel dependency
-        run: yum install -y --disableplugin=fastestmirror libusb1-devel
-      - name: Installing cmake dependency
-        run: |
-          /opt/python/cp38-cp38/bin/python3.8 -m pip install cmake
-          ln -s /opt/python/cp38-cp38/bin/cmake /bin/
-      - name: Create folder structure
-        run: mkdir -p wheelhouse/audited/
-      - name: Append build hash if not a tagged commit
-        if: startsWith(github.ref, 'refs/tags/v') != true
-        run: echo "BUILD_COMMIT_HASH=${{github.sha}}" >> $GITHUB_ENV
-      - name: Building wheels
-        run: for PYBIN in /opt/python/cp3*/bin; do "${PYBIN}/pip" wheel . -w ./wheelhouse/; done
-      - name: Auditing wheels
-        run: for whl in wheelhouse/*.whl; do auditwheel repair "$whl" --plat $PLAT -w wheelhouse/audited/; done
-      - name: Archive wheel artifacts
-        uses: actions/upload-artifact@v2
-        with:
-          name: audited-wheels
-          path: wheelhouse/audited/
-
-=======
->>>>>>> 3fabbe03
   # This job builds wheels for Windows x86_64 arch
   build-windows-x86_64:
     needs: build-docstrings
@@ -280,26 +234,49 @@
           name: audited-wheels
           path: wheelhouse/audited/
 
-<<<<<<< HEAD
-  # Run tests
-  tests:
-    runs-on: luxonis-arm-tests
-    needs: [build-linux-armhf, build-windows-x86_64, build-macos-x86_64, build-linux-x86_64]
-    steps:
-      - uses: actions/checkout@v2
-        with:
-          submodules: 'recursive'
-      - uses: actions/download-artifact@v2
-        with:
-          name: audited-wheels
-          path: wheels/depthai/
-      - name: List files
-        run: ls -lah
-      - name: install DepthAI
-        run: python3.7 -m pip install depthai --no-index --find-links file://`pwd`/wheels/depthai/
-      - name: Run tests
-        run: python3.7 tests/test.py
-=======
+  # This job builds wheels for ARM64 arch
+  build-linux-arm64:
+    needs: build-docstrings
+    runs-on: [self-hosted, Linux, ARM64]
+    container:
+      image: quay.io/pypa/manylinux2014_aarch64
+      env:
+        PLAT: manylinux2014_aarch64
+      # Mount local hunter cache directory, instead of transfering to Github and back
+      volumes:
+        - /.hunter:/github/home/.hunter
+    steps:
+      - uses: actions/checkout@v2
+        with:
+          submodules: 'recursive'
+      - name: Installing libusb1-devel dependency
+        run: yum install -y --disableplugin=fastestmirror libusb1-devel
+      - name: Installing cmake dependency
+        run: |
+          /opt/python/cp38-cp38/bin/python3.8 -m pip install cmake
+          ln -s /opt/python/cp38-cp38/bin/cmake /bin/
+      - name: Create folder structure
+        run: mkdir -p wheelhouse/audited/
+
+      - uses: actions/download-artifact@v2
+        with:
+          name: 'docstrings'
+          path: docstrings
+      - name: Specify docstring to use while building the wheel
+        run: echo "DEPTHAI_PYTHON_DOCSTRINGS_INPUT=$PWD/docstrings/depthai_python_docstring.hpp" >> $GITHUB_ENV
+
+      - name: Append build hash if not a tagged commit
+        if: startsWith(github.ref, 'refs/tags/v') != true
+        run: echo "BUILD_COMMIT_HASH=${{github.sha}}" >> $GITHUB_ENV
+      - name: Building wheels
+        run: for PYBIN in /opt/python/cp3*/bin; do "${PYBIN}/pip" wheel . -w ./wheelhouse/; done
+      - name: Auditing wheels
+        run: for whl in wheelhouse/*.whl; do auditwheel repair "$whl" --plat $PLAT -w wheelhouse/audited/; done
+      - name: Archive wheel artifacts
+        uses: actions/upload-artifact@v2
+        with:
+          name: audited-wheels
+          path: wheelhouse/audited/
 
   # # Run tests
   # tests:
@@ -319,7 +296,6 @@
   #       run: python3.7 -m pip install depthai --no-index --find-links file://`pwd`/wheels/depthai/
   #     - name: Run tests
   #       run: python3.7 tests/test.py
->>>>>>> 3fabbe03
 
   # Deploy to artifactory
   deploy-artifacts:
@@ -368,7 +344,7 @@
     # Create GitHub release
     - uses: actions/create-release@master
       id: createRelease
-      name: Create ${{ steps.releaseNote.outputs.version }} depthai-core release
+      name: Create ${{ steps.tag.outputs.version-without-v }} depthai-core release
       env:
         GITHUB_TOKEN: ${{ secrets.GITHUB_TOKEN }}
       with:
@@ -403,5 +379,4 @@
         env:
           PYPI_SERVER: ${{ secrets.PYPI_SERVER }}
           PYPI_USER: ${{ secrets.PYPI_USER }}
-          PYPI_PASSWORD: ${{ secrets.PYPI_PASSWORD }}
-
+          PYPI_PASSWORD: ${{ secrets.PYPI_PASSWORD }}