#include "NodeBindings.hpp"
#include "Common.hpp"

#include "depthai/pipeline/Pipeline.hpp"
#include "depthai/pipeline/Node.hpp"
#include "depthai/pipeline/node/ImageAlign.hpp"

void bind_ImageAlign(pybind11::module& m, void* pCallstack){

    using namespace dai;
    using namespace dai::node;

    // Node and Properties declare upfront
    py::class_<ImageAlignProperties> properties(m, "ImageAlignProperties", DOC(dai, ImageAlignProperties));
    auto node = ADD_NODE(ImageAlign);

    ///////////////////////////////////////////////////////////////////////
    ///////////////////////////////////////////////////////////////////////
    ///////////////////////////////////////////////////////////////////////
    // Call the rest of the type defines, then perform the actual bindings
    Callstack* callstack = (Callstack*) pCallstack;
    auto cb = callstack->top();
    callstack->pop();
    cb(m, pCallstack);
    // Actual bindings
    ///////////////////////////////////////////////////////////////////////
    ///////////////////////////////////////////////////////////////////////
    ///////////////////////////////////////////////////////////////////////

    // Properties
    properties
        .def_readwrite("initialConfig", &ImageAlignProperties::initialConfig, DOC(dai, ImageAlignProperties, initialConfig))
        .def_readwrite("numFramesPool", &ImageAlignProperties::numFramesPool, DOC(dai, ImageAlignProperties, numFramesPool))
        .def_readwrite("alignWidth", &ImageAlignProperties::alignWidth, DOC(dai, ImageAlignProperties, alignWidth))
        .def_readwrite("alignHeight", &ImageAlignProperties::alignHeight, DOC(dai, ImageAlignProperties, alignHeight))
<<<<<<< HEAD
        .def_readwrite("interpolation", &ImageAlignProperties::interpolation, DOC(dai, ImageAlignProperties, interpolation))
=======
        .def_readwrite("warpHwIds", &ImageAlignProperties::warpHwIds, DOC(dai, ImageAlignProperties, warpHwIds))
        .def_readwrite("interpolation", &ImageAlignProperties::interpolation, DOC(dai, ImageAlignProperties, interpolation))
        .def_readwrite("outKeepAspectRatio", &ImageAlignProperties::outKeepAspectRatio, DOC(dai, ImageAlignProperties, outKeepAspectRatio))
>>>>>>> c096edec
    ;
    // Node
    node
        .def_readonly("inputConfig", &ImageAlign::inputConfig, DOC(dai, node, ImageAlign, inputConfig))
        .def_readonly("input", &ImageAlign::input, DOC(dai, node, ImageAlign, input))
        .def_readonly("inputAlignTo", &ImageAlign::inputAlignTo, DOC(dai, node, ImageAlign, inputAlignTo))
        .def_readonly("outputAligned", &ImageAlign::outputAligned, DOC(dai, node, ImageAlign, outputAligned))
        .def_readonly("passthroughInput", &ImageAlign::passthroughInput, DOC(dai, node, ImageAlign, passthroughInput))
        .def_readonly("initialConfig", &ImageAlign::initialConfig, DOC(dai, node, ImageAlign, initialConfig))
        .def("setOutputSize", &ImageAlign::setOutputSize, DOC(dai, node, ImageAlign, setOutputSize))
        ;
	daiNodeModule.attr("ImageAlign").attr("Properties") = properties;

}<|MERGE_RESOLUTION|>--- conflicted
+++ resolved
@@ -33,13 +33,9 @@
         .def_readwrite("numFramesPool", &ImageAlignProperties::numFramesPool, DOC(dai, ImageAlignProperties, numFramesPool))
         .def_readwrite("alignWidth", &ImageAlignProperties::alignWidth, DOC(dai, ImageAlignProperties, alignWidth))
         .def_readwrite("alignHeight", &ImageAlignProperties::alignHeight, DOC(dai, ImageAlignProperties, alignHeight))
-<<<<<<< HEAD
-        .def_readwrite("interpolation", &ImageAlignProperties::interpolation, DOC(dai, ImageAlignProperties, interpolation))
-=======
         .def_readwrite("warpHwIds", &ImageAlignProperties::warpHwIds, DOC(dai, ImageAlignProperties, warpHwIds))
         .def_readwrite("interpolation", &ImageAlignProperties::interpolation, DOC(dai, ImageAlignProperties, interpolation))
         .def_readwrite("outKeepAspectRatio", &ImageAlignProperties::outKeepAspectRatio, DOC(dai, ImageAlignProperties, outKeepAspectRatio))
->>>>>>> c096edec
     ;
     // Node
     node
