#include "CommonBindings.hpp"

// depthai-shared
#include "depthai-shared/common/CameraBoardSocket.hpp"
#include "depthai-shared/common/EepromData.hpp"
#include "depthai-shared/common/CameraImageOrientation.hpp"
#include "depthai-shared/common/CameraSensorType.hpp"
#include "depthai-shared/common/CameraFeatures.hpp"
#include "depthai-shared/common/MemoryInfo.hpp"
#include "depthai-shared/common/ChipTemperature.hpp"
#include "depthai-shared/common/CpuUsage.hpp"
#include "depthai-shared/common/ProcessorType.hpp"
#include "depthai-shared/common/Timestamp.hpp"
#include "depthai-shared/common/Point2f.hpp"
#include "depthai-shared/common/Point3f.hpp"
#include "depthai-shared/common/Size2f.hpp"
#include "depthai-shared/common/UsbSpeed.hpp"
#include "depthai-shared/common/DetectionNetworkType.hpp"
#include "depthai-shared/common/DetectionParserOptions.hpp"
#include "depthai-shared/common/RotatedRect.hpp"
#include "depthai-shared/common/Rect.hpp"
#include "depthai-shared/common/Colormap.hpp"

// depthai
#include "depthai/common/CameraFeatures.hpp"
#include "depthai/common/CameraExposureOffset.hpp"

void CommonBindings::bind(pybind11::module& m, void* pCallstack){

    using namespace dai;

    py::class_<Timestamp> timestamp(m, "Timestamp", DOC(dai, Timestamp));
    py::class_<Point2f> point2f(m, "Point2f", DOC(dai, Point2f));
    py::class_<Point3f> point3f(m, "Point3f", DOC(dai, Point3f));
    py::class_<Size2f> size2f(m, "Size2f", DOC(dai, Size2f));
    py::enum_<CameraBoardSocket> cameraBoardSocket(m, "CameraBoardSocket", DOC(dai, CameraBoardSocket));
    py::enum_<CameraSensorType> cameraSensorType(m, "CameraSensorType", DOC(dai, CameraSensorType));
    py::enum_<CameraImageOrientation> cameraImageOrientation(m, "CameraImageOrientation", DOC(dai, CameraImageOrientation));
    py::class_<CameraFeatures> cameraFeatures(m, "CameraFeatures", DOC(dai, CameraFeatures));
    py::class_<MemoryInfo> memoryInfo(m, "MemoryInfo", DOC(dai, MemoryInfo));
    py::class_<ChipTemperature> chipTemperature(m, "ChipTemperature", DOC(dai, ChipTemperature));
    py::class_<CpuUsage> cpuUsage(m, "CpuUsage", DOC(dai, CpuUsage));
    py::enum_<CameraModel> cameraModel(m, "CameraModel", DOC(dai, CameraModel));
    py::class_<StereoRectification> stereoRectification(m, "StereoRectification", DOC(dai, StereoRectification));
    py::class_<Extrinsics> extrinsics(m, "Extrinsics", DOC(dai, Extrinsics));
    py::class_<CameraInfo> cameraInfo(m, "CameraInfo", DOC(dai, CameraInfo));
    py::class_<EepromData> eepromData(m, "EepromData", DOC(dai, EepromData));
    py::enum_<UsbSpeed> usbSpeed(m, "UsbSpeed", DOC(dai, UsbSpeed));
    py::enum_<ProcessorType> processorType(m, "ProcessorType");
    py::enum_<DetectionNetworkType> detectionNetworkType(m, "DetectionNetworkType");
    py::enum_<SerializationType> serializationType(m, "SerializationType");
    py::class_<DetectionParserOptions> detectionParserOptions(m, "DetectionParserOptions", DOC(dai, DetectionParserOptions));
    py::class_<RotatedRect> rotatedRect(m, "RotatedRect", DOC(dai, RotatedRect));
    py::class_<Rect> rect(m, "Rect", DOC(dai, Rect));
<<<<<<< HEAD
    py::enum_<CameraExposureOffset> cameraExposureOffset(m, "CameraExposureOffset");
=======
    py::enum_<Colormap> colormap(m, "Colormap", DOC(dai, Colormap));
>>>>>>> f90eed9a

    ///////////////////////////////////////////////////////////////////////
    ///////////////////////////////////////////////////////////////////////
    ///////////////////////////////////////////////////////////////////////
    // Call the rest of the type defines, then perform the actual bindings
    Callstack* callstack = (Callstack*) pCallstack;
    auto cb = callstack->top();
    callstack->pop();
    cb(m, pCallstack);
    // Actual bindings
    ///////////////////////////////////////////////////////////////////////
    ///////////////////////////////////////////////////////////////////////
    ///////////////////////////////////////////////////////////////////////

    rotatedRect
        .def(py::init<>())
        .def_readwrite("center", &RotatedRect::center)
        .def_readwrite("size", &RotatedRect::size)
        .def_readwrite("angle", &RotatedRect::angle)
        ;

    rect
        .def(py::init<>())
        .def(py::init<float, float, float, float>())
        .def(py::init<Point2f, Point2f>())
        .def(py::init<Point2f, Size2f>())

        .def("topLeft", &Rect::topLeft, DOC(dai, Rect, topLeft))
        .def("bottomRight", &Rect::bottomRight, DOC(dai, Rect, bottomRight))
        .def("size", &Rect::size, DOC(dai, Rect, size))
        .def("area", &Rect::area, DOC(dai, Rect, area))
        .def("empty", &Rect::empty, DOC(dai, Rect, empty))
        .def("contains", &Rect::contains, DOC(dai, Rect, contains))
        .def("isNormalized", &Rect::isNormalized, DOC(dai, Rect, isNormalized))
        .def("denormalize", &Rect::denormalize, py::arg("width"), py::arg("height"), DOC(dai, Rect, denormalize))
        .def("normalize", &Rect::normalize, py::arg("width"), py::arg("height"), DOC(dai, Rect, normalize))
        .def_readwrite("x", &Rect::x)
        .def_readwrite("y", &Rect::y)
        .def_readwrite("width", &Rect::width)
        .def_readwrite("height", &Rect::height)
        ;

    timestamp
        .def(py::init<>())
        .def_readwrite("sec", &Timestamp::sec)
        .def_readwrite("nsec", &Timestamp::nsec)
        .def("get", &Timestamp::get)
        ;

    point2f
        .def(py::init<>())
        .def(py::init<float, float>())
        .def_readwrite("x", &Point2f::x)
        .def_readwrite("y", &Point2f::y)
        ;

    point3f
        .def(py::init<>())
        .def(py::init<float, float, float>())
        .def_readwrite("x", &Point3f::x)
        .def_readwrite("y", &Point3f::y)
        .def_readwrite("z", &Point3f::z)
        ;

    size2f
        .def(py::init<>())
        .def(py::init<float, float>())
        .def_readwrite("width", &Size2f::width)
        .def_readwrite("height", &Size2f::height)
        ;

    // CameraBoardSocket enum bindings
    cameraBoardSocket
        .value("AUTO", CameraBoardSocket::AUTO)
        .value("RGB", CameraBoardSocket::RGB)
        .value("LEFT", CameraBoardSocket::LEFT)
        .value("RIGHT", CameraBoardSocket::RIGHT)
        .value("CENTER", CameraBoardSocket::CENTER)
        .value("CAM_A", CameraBoardSocket::CAM_A)
        .value("CAM_B", CameraBoardSocket::CAM_B)
        .value("CAM_C", CameraBoardSocket::CAM_C)
        .value("CAM_D", CameraBoardSocket::CAM_D)
        .value("CAM_E", CameraBoardSocket::CAM_E)
        .value("CAM_F", CameraBoardSocket::CAM_F)
        .value("CAM_G", CameraBoardSocket::CAM_G)
        .value("CAM_H", CameraBoardSocket::CAM_H)
    ;

    // CameraSensorType enum bindings
    cameraSensorType
        .value("COLOR", CameraSensorType::COLOR)
        .value("MONO", CameraSensorType::MONO)
        .value("TOF", CameraSensorType::TOF)
        .value("THERMAL", CameraSensorType::THERMAL)
    ;

    // CameraImageOrientation enum bindings
    cameraImageOrientation
        .value("AUTO", CameraImageOrientation::AUTO)
        .value("NORMAL", CameraImageOrientation::NORMAL)
        .value("HORIZONTAL_MIRROR", CameraImageOrientation::HORIZONTAL_MIRROR)
        .value("VERTICAL_FLIP", CameraImageOrientation::VERTICAL_FLIP)
        .value("ROTATE_180_DEG", CameraImageOrientation::ROTATE_180_DEG)
    ;

    // CameraFeatures
    cameraFeatures
        .def(py::init<>())
        .def_readwrite("socket", &CameraFeatures::socket)
        .def_readwrite("sensorName", &CameraFeatures::sensorName)
        .def_readwrite("width", &CameraFeatures::width)
        .def_readwrite("height", &CameraFeatures::height)
        .def_readwrite("orientation", &CameraFeatures::orientation)
        .def_readwrite("supportedTypes", &CameraFeatures::supportedTypes)
        .def_readwrite("hasAutofocus", &CameraFeatures::hasAutofocus)
        .def_readwrite("name", &CameraFeatures::name)
        .def("__repr__", [](CameraFeatures& camera) {
            std::stringstream stream;
            stream << camera;
            return stream.str();
        });
    ;

    // MemoryInfo
    memoryInfo
        .def(py::init<>())
        .def_readwrite("remaining", &MemoryInfo::remaining)
        .def_readwrite("used", &MemoryInfo::used)
        .def_readwrite("total", &MemoryInfo::total)
    ;

    // ChipTemperature
    chipTemperature
        .def(py::init<>())
        .def_readwrite("css", &ChipTemperature::css)
        .def_readwrite("mss", &ChipTemperature::mss)
        .def_readwrite("upa", &ChipTemperature::upa)
        .def_readwrite("dss", &ChipTemperature::dss)
        .def_readwrite("average", &ChipTemperature::average)
    ;

    // CpuUsage
    cpuUsage
        .def(py::init<>())
        .def_readwrite("average", &CpuUsage::average)
        .def_readwrite("msTime", &CpuUsage::msTime)
    ;
    // CameraModel enum bindings
    cameraModel
        .value("Perspective", CameraModel::Perspective)
        .value("Fisheye", CameraModel::Fisheye)
        .value("Equirectangular", CameraModel::Equirectangular)
        .value("RadialDivision", CameraModel::RadialDivision)
    ;

    // StereoRectification
    stereoRectification
        .def(py::init<>())
        .def_readwrite("rectifiedRotationLeft", &StereoRectification::rectifiedRotationLeft)
        .def_readwrite("rectifiedRotationRight", &StereoRectification::rectifiedRotationRight)
        .def_readwrite("leftCameraSocket", &StereoRectification::leftCameraSocket)
        .def_readwrite("rightCameraSocket", &StereoRectification::rightCameraSocket)
        ;

    // Extrinsics
    extrinsics
        .def(py::init<>())
        .def_readwrite("rotationMatrix", &Extrinsics::rotationMatrix)
        .def_readwrite("translation", &Extrinsics::translation)
        .def_readwrite("specTranslation", &Extrinsics::specTranslation)
        .def_readwrite("toCameraSocket", &Extrinsics::toCameraSocket)
        ;

    // CameraInfo
    cameraInfo
        .def(py::init<>())
        .def_readwrite("width", &CameraInfo::width)
        .def_readwrite("height", &CameraInfo::height)
        .def_readwrite("intrinsicMatrix", &CameraInfo::intrinsicMatrix)
        .def_readwrite("distortionCoeff", &CameraInfo::distortionCoeff)
        .def_readwrite("extrinsics", &CameraInfo::extrinsics)
        .def_readwrite("cameraType", &CameraInfo::cameraType)
        .def_readwrite("specHfovDeg", &CameraInfo::specHfovDeg)
        ;

    // EepromData
    eepromData
        .def(py::init<>())
        .def_readwrite("version", &EepromData::version)
        .def_readwrite("boardCustom", &EepromData::boardCustom)
        .def_readwrite("boardName", &EepromData::boardName)
        .def_readwrite("boardRev", &EepromData::boardRev)
        .def_readwrite("boardConf", &EepromData::boardConf)
        .def_readwrite("hardwareConf", &EepromData::hardwareConf)
        .def_readwrite("productName", &EepromData::productName)
        .def_readwrite("batchName", &EepromData::batchName)
        .def_readwrite("batchTime", &EepromData::batchTime)
        .def_readwrite("boardOptions", &EepromData::boardOptions)
        .def_readwrite("cameraData", &EepromData::cameraData)
        .def_readwrite("stereoRectificationData", &EepromData::stereoRectificationData)
        .def_readwrite("imuExtrinsics", &EepromData::imuExtrinsics)
        .def_readwrite("miscellaneousData", &EepromData::miscellaneousData)
        ;
    // UsbSpeed
    usbSpeed
        .value("UNKNOWN", UsbSpeed::UNKNOWN)
        .value("LOW", UsbSpeed::LOW)
        .value("FULL", UsbSpeed::FULL)
        .value("HIGH", UsbSpeed::HIGH)
        .value("SUPER", UsbSpeed::SUPER)
        .value("SUPER_PLUS", UsbSpeed::SUPER_PLUS)
    ;

    // ProcessorType
    processorType
        .value("LEON_CSS", ProcessorType::LEON_CSS)
        .value("LEON_MSS", ProcessorType::LEON_MSS)
    ;

    detectionNetworkType
        .value("YOLO", DetectionNetworkType::YOLO)
        .value("MOBILENET", DetectionNetworkType::MOBILENET)
    ;

    serializationType
        .value("LIBNOP", SerializationType::LIBNOP)
        .value("JSON", SerializationType::JSON)
        .value("JSON_MSGPACK", SerializationType::JSON_MSGPACK)
    ;

    detectionParserOptions
        .def_readwrite("nnFamily", &DetectionParserOptions::nnFamily)
        .def_readwrite("confidenceThreshold", &DetectionParserOptions::confidenceThreshold)
        .def_readwrite("classes", &DetectionParserOptions::classes)
        .def_readwrite("coordinates", &DetectionParserOptions::coordinates)
        .def_readwrite("anchors", &DetectionParserOptions::anchors)
        .def_readwrite("anchorMasks", &DetectionParserOptions::anchorMasks)
        .def_readwrite("iouThreshold", &DetectionParserOptions::iouThreshold)
        ;

<<<<<<< HEAD
    cameraExposureOffset
        .value("START", CameraExposureOffset::START)
        .value("MIDDLE", CameraExposureOffset::MIDDLE)
        .value("END", CameraExposureOffset::END)
    ;
=======
    colormap
        .value("NONE", Colormap::NONE)
        .value("JET", Colormap::JET)
        .value("TURBO", Colormap::TURBO)
        .value("STEREO_JET", Colormap::STEREO_JET)
        .value("STEREO_TURBO", Colormap::STEREO_TURBO)
        // .value("AUTUMN", Colormap::AUTUMN)
        // .value("BONE", Colormap::BONE)
        // .value("WINTER", Colormap::WINTER)
        // .value("RAINBOW", Colormap::RAINBOW)
        // .value("OCEAN", Colormap::OCEAN)
        // .value("SUMMER", Colormap::SUMMER)
        // .value("SPRING", Colormap::SPRING)
        // .value("COOL", Colormap::COOL)
        // .value("HSV", Colormap::HSV)
        // .value("PINK", Colormap::PINK)
        // .value("HOT", Colormap::HOT)
        // .value("PARULA", Colormap::PARULA)
        // .value("MAGMA", Colormap::MAGMA)
        // .value("INFERNO", Colormap::INFERNO)
        // .value("PLASMA", Colormap::PLASMA)
        // .value("VIRIDIS", Colormap::VIRIDIS)
        // .value("CIVIDIS", Colormap::CIVIDIS)
        // .value("TWILIGHT", Colormap::TWILIGHT)
        // .value("TWILIGHT_SHIFTED", Colormap::TWILIGHT_SHIFTED)
        // .value("DEEPGREEN", Colormap::DEEPGREEN)
    ;

>>>>>>> f90eed9a
}<|MERGE_RESOLUTION|>--- conflicted
+++ resolved
@@ -52,11 +52,8 @@
     py::class_<DetectionParserOptions> detectionParserOptions(m, "DetectionParserOptions", DOC(dai, DetectionParserOptions));
     py::class_<RotatedRect> rotatedRect(m, "RotatedRect", DOC(dai, RotatedRect));
     py::class_<Rect> rect(m, "Rect", DOC(dai, Rect));
-<<<<<<< HEAD
     py::enum_<CameraExposureOffset> cameraExposureOffset(m, "CameraExposureOffset");
-=======
     py::enum_<Colormap> colormap(m, "Colormap", DOC(dai, Colormap));
->>>>>>> f90eed9a
 
     ///////////////////////////////////////////////////////////////////////
     ///////////////////////////////////////////////////////////////////////
@@ -297,13 +294,12 @@
         .def_readwrite("iouThreshold", &DetectionParserOptions::iouThreshold)
         ;
 
-<<<<<<< HEAD
     cameraExposureOffset
         .value("START", CameraExposureOffset::START)
         .value("MIDDLE", CameraExposureOffset::MIDDLE)
         .value("END", CameraExposureOffset::END)
     ;
-=======
+
     colormap
         .value("NONE", Colormap::NONE)
         .value("JET", Colormap::JET)
@@ -332,5 +328,4 @@
         // .value("DEEPGREEN", Colormap::DEEPGREEN)
     ;
 
->>>>>>> f90eed9a
 }