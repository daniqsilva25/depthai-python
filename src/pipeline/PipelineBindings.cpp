#include "PipelineBindings.hpp"

// depthai
#include "depthai/pipeline/Pipeline.hpp"

// depthai - nodes
#include "depthai/pipeline/node/XLinkIn.hpp"
#include "depthai/pipeline/node/XLinkOut.hpp"
#include "depthai/pipeline/node/NeuralNetwork.hpp"
#include "depthai/pipeline/node/ColorCamera.hpp"
#include "depthai/pipeline/node/VideoEncoder.hpp"
#include "depthai/pipeline/node/SPIOut.hpp"
#include "depthai/pipeline/node/ImageManip.hpp"
#include "depthai/pipeline/node/MonoCamera.hpp"
#include "depthai/pipeline/node/StereoDepth.hpp"
#include "depthai/pipeline/node/DetectionNetwork.hpp"
#include "depthai/pipeline/node/SystemLogger.hpp"
#include "depthai/pipeline/node/SpatialLocationCalculator.hpp"
#include "depthai/pipeline/node/SpatialDetectionNetwork.hpp"
#include "depthai/pipeline/node/ObjectTracker.hpp"
#include "depthai/pipeline/node/IMU.hpp"
<<<<<<< HEAD
#include "depthai/pipeline/node/AprilTag.hpp"
=======
#include "depthai/pipeline/node/EdgeDetector.hpp"
>>>>>>> 0c927d59

// depthai-shared
#include "depthai-shared/properties/GlobalProperties.hpp"

void PipelineBindings::bind(pybind11::module& m){

    using namespace dai;


    // Bind global properties
    py::class_<GlobalProperties>(m, "GlobalProperties", DOC(dai, GlobalProperties))
        .def_readwrite("leonOsFrequencyHz", &GlobalProperties::leonCssFrequencyHz)
        .def_readwrite("leonRtFrequencyHz", &GlobalProperties::leonMssFrequencyHz)
        .def_readwrite("pipelineName", &GlobalProperties::pipelineName)
        .def_readwrite("pipelineVersion", &GlobalProperties::pipelineVersion)
        .def_readwrite("cameraTuningBlobSize", &GlobalProperties::cameraTuningBlobSize, DOC(dai, GlobalProperties, cameraTuningBlobSize))
        .def_readwrite("cameraTuningBlobUri", &GlobalProperties::cameraTuningBlobUri, DOC(dai, GlobalProperties, cameraTuningBlobUri))
        ;

    // bind pipeline
    py::class_<Pipeline>(m, "Pipeline", DOC(dai, Pipeline, 2))
        .def(py::init<>(), DOC(dai, Pipeline, Pipeline))
        //.def(py::init<const Pipeline&>())
        .def("getGlobalProperties", &Pipeline::getGlobalProperties, DOC(dai, Pipeline, getGlobalProperties))
        //.def("create", &Pipeline::create<node::XLinkIn>)
        .def("remove", &Pipeline::remove, py::arg("node"), DOC(dai, Pipeline, remove))
        .def("getAllNodes", static_cast<std::vector<std::shared_ptr<const Node>> (Pipeline::*)() const>(&Pipeline::getAllNodes), py::return_value_policy::reference_internal, DOC(dai, Pipeline, getAllNodes))
        .def("getAllNodes", static_cast<std::vector<std::shared_ptr< Node>> (Pipeline::*)()>(&Pipeline::getAllNodes), py::return_value_policy::reference_internal, DOC(dai, Pipeline, getAllNodes))
        .def("getNode", static_cast<std::shared_ptr<const Node> (Pipeline::*)(Node::Id) const>(&Pipeline::getNode), py::return_value_policy::reference_internal, DOC(dai, Pipeline, getNode))
        .def("getNode", static_cast<std::shared_ptr<Node> (Pipeline::*)(Node::Id)>(&Pipeline::getNode), py::return_value_policy::reference_internal, DOC(dai, Pipeline, getNode))
        .def("getConnections", &Pipeline::getConnections, DOC(dai, Pipeline, getConnections), DOC(dai, Pipeline, getConnections))
        .def("getConnectionMap", &Pipeline::getConnectionMap, DOC(dai, Pipeline, getConnectionMap), py::return_value_policy::reference_internal, DOC(dai, Pipeline, getConnectionMap))
        .def("getNodeMap", &Pipeline::getNodeMap, DOC(dai, Pipeline, getNodeMap), py::return_value_policy::reference_internal, DOC(dai, Pipeline, getNodeMap))
        .def("link", &Pipeline::link, DOC(dai, Pipeline, link), DOC(dai, Pipeline, link))
        .def("unlink", &Pipeline::unlink, DOC(dai, Pipeline, unlink), DOC(dai, Pipeline, unlink))
        .def("getAllAssets", &Pipeline::getAllAssets, DOC(dai, Pipeline, getAllAssets))
        .def("getAssetManager", static_cast<const AssetManager& (Pipeline::*)() const>(&Pipeline::getAssetManager), py::return_value_policy::reference_internal, DOC(dai, Pipeline, getAssetManager))
        .def("getAssetManager", static_cast<AssetManager& (Pipeline::*)()>(&Pipeline::getAssetManager), py::return_value_policy::reference_internal, DOC(dai, Pipeline, getAssetManager))
        .def("setOpenVINOVersion", &Pipeline::setOpenVINOVersion, py::arg("version") = Pipeline::DEFAULT_OPENVINO_VERSION, DOC(dai, Pipeline, setOpenVINOVersion))
        .def("getOpenVINOVersion", &Pipeline::getOpenVINOVersion, DOC(dai, Pipeline, getOpenVINOVersion))
        .def("setCameraTuningBlobPath", &Pipeline::setCameraTuningBlobPath, py::arg("path"), DOC(dai, Pipeline, setCameraTuningBlobPath))
        .def("setCalibrationData", &Pipeline::setCalibrationData, py::arg("calibrationDataHandler"), DOC(dai, Pipeline, setCalibrationData))
        .def("getCalibrationData", &Pipeline::getCalibrationData, DOC(dai, Pipeline, getCalibrationData))
         // templated create<NODE> function
        .def("createXLinkIn", &Pipeline::create<node::XLinkIn>)
        .def("createXLinkOut", &Pipeline::create<node::XLinkOut>)
        .def("createNeuralNetwork", &Pipeline::create<node::NeuralNetwork>)
        .def("createColorCamera", &Pipeline::create<node::ColorCamera>)
        .def("createVideoEncoder", &Pipeline::create<node::VideoEncoder>)
        .def("createSPIOut", &Pipeline::create<node::SPIOut>)
        .def("createImageManip", &Pipeline::create<node::ImageManip>)
        .def("createMonoCamera", &Pipeline::create<node::MonoCamera>)
        .def("createStereoDepth", &Pipeline::create<node::StereoDepth>)
        .def("createMobileNetDetectionNetwork", &Pipeline::create<node::MobileNetDetectionNetwork>)
        .def("createYoloDetectionNetwork", &Pipeline::create<node::YoloDetectionNetwork>)
        .def("createSystemLogger", &Pipeline::create<node::SystemLogger>)
        .def("createSpatialLocationCalculator", &Pipeline::create<node::SpatialLocationCalculator>)
        .def("createMobileNetSpatialDetectionNetwork", &Pipeline::create<node::MobileNetSpatialDetectionNetwork>)
        .def("createYoloSpatialDetectionNetwork", &Pipeline::create<node::YoloSpatialDetectionNetwork>)
        .def("createObjectTracker", &Pipeline::create<node::ObjectTracker>)
        .def("createIMU", &Pipeline::create<node::IMU>)
<<<<<<< HEAD
        .def("createAprilTag", &Pipeline::create<node::AprilTag>)

=======
        .def("createEdgeDetector", &Pipeline::create<node::EdgeDetector>)
>>>>>>> 0c927d59
        ;


}<|MERGE_RESOLUTION|>--- conflicted
+++ resolved
@@ -19,11 +19,8 @@
 #include "depthai/pipeline/node/SpatialDetectionNetwork.hpp"
 #include "depthai/pipeline/node/ObjectTracker.hpp"
 #include "depthai/pipeline/node/IMU.hpp"
-<<<<<<< HEAD
+#include "depthai/pipeline/node/EdgeDetector.hpp"
 #include "depthai/pipeline/node/AprilTag.hpp"
-=======
-#include "depthai/pipeline/node/EdgeDetector.hpp"
->>>>>>> 0c927d59
 
 // depthai-shared
 #include "depthai-shared/properties/GlobalProperties.hpp"
@@ -85,12 +82,9 @@
         .def("createYoloSpatialDetectionNetwork", &Pipeline::create<node::YoloSpatialDetectionNetwork>)
         .def("createObjectTracker", &Pipeline::create<node::ObjectTracker>)
         .def("createIMU", &Pipeline::create<node::IMU>)
-<<<<<<< HEAD
+		.def("createEdgeDetector", &Pipeline::create<node::EdgeDetector>)
         .def("createAprilTag", &Pipeline::create<node::AprilTag>)
 
-=======
-        .def("createEdgeDetector", &Pipeline::create<node::EdgeDetector>)
->>>>>>> 0c927d59
         ;
 
 
