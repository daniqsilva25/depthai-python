
#include "PipelineBindings.hpp"
#include "NodeBindings.hpp"

// depthai
#include "depthai/pipeline/Pipeline.hpp"

// depthai - nodes
#include "depthai/pipeline/node/XLinkIn.hpp"
#include "depthai/pipeline/node/XLinkOut.hpp"
#include "depthai/pipeline/node/NeuralNetwork.hpp"
#include "depthai/pipeline/node/ColorCamera.hpp"
#include "depthai/pipeline/node/VideoEncoder.hpp"
#include "depthai/pipeline/node/SPIOut.hpp"
#include "depthai/pipeline/node/SPIIn.hpp"
#include "depthai/pipeline/node/ImageManip.hpp"
#include "depthai/pipeline/node/MonoCamera.hpp"
#include "depthai/pipeline/node/StereoDepth.hpp"
#include "depthai/pipeline/node/DetectionNetwork.hpp"
#include "depthai/pipeline/node/Script.hpp"
#include "depthai/pipeline/node/SystemLogger.hpp"
#include "depthai/pipeline/node/SpatialLocationCalculator.hpp"
#include "depthai/pipeline/node/SpatialDetectionNetwork.hpp"
#include "depthai/pipeline/node/ObjectTracker.hpp"
<<<<<<< HEAD
#include "depthai/pipeline/node/UVC.hpp"
=======
#include "depthai/pipeline/node/IMU.hpp"
#include "depthai/pipeline/node/EdgeDetector.hpp"
#include "depthai/pipeline/node/FeatureTracker.hpp"
>>>>>>> 6363ccb1

// depthai-shared
#include "depthai-shared/properties/GlobalProperties.hpp"



std::shared_ptr<dai::Node> createNode(dai::Pipeline& p, py::object class_){
    auto nodeCreateMap = NodeBindings::getNodeCreateMap();
    for(auto& kv : nodeCreateMap){
        auto& node = kv.first;
        auto& create = kv.second;
        if(node.is(class_)){
            return create(p, class_);
        }
    }
    return nullptr;
}

void PipelineBindings::bind(pybind11::module& m, void* pCallstack){
    using namespace dai;

    // Type definitions
    py::class_<GlobalProperties> globalProperties(m, "GlobalProperties", DOC(dai, GlobalProperties));
    py::class_<Pipeline> pipeline(m, "Pipeline", DOC(dai, Pipeline, 2));

    ///////////////////////////////////////////////////////////////////////
    ///////////////////////////////////////////////////////////////////////
    ///////////////////////////////////////////////////////////////////////
    // Call the rest of the type defines, then perform the actual bindings
    Callstack* callstack = (Callstack*) pCallstack;
    auto cb = callstack->top();
    callstack->pop();
    cb(m, pCallstack);
    // Actual bindings
    ///////////////////////////////////////////////////////////////////////
    ///////////////////////////////////////////////////////////////////////
    ///////////////////////////////////////////////////////////////////////


    // Bind global properties
    globalProperties
        .def_readwrite("leonOsFrequencyHz", &GlobalProperties::leonCssFrequencyHz)
        .def_readwrite("leonRtFrequencyHz", &GlobalProperties::leonMssFrequencyHz)
        .def_readwrite("pipelineName", &GlobalProperties::pipelineName)
        .def_readwrite("pipelineVersion", &GlobalProperties::pipelineVersion)
        .def_readwrite("cameraTuningBlobSize", &GlobalProperties::cameraTuningBlobSize, DOC(dai, GlobalProperties, cameraTuningBlobSize))
        .def_readwrite("cameraTuningBlobUri", &GlobalProperties::cameraTuningBlobUri, DOC(dai, GlobalProperties, cameraTuningBlobUri))
        .def_readwrite("xlinkChunkSize", &GlobalProperties::xlinkChunkSize, DOC(dai, GlobalProperties, xlinkChunkSize))
        ;

    // bind pipeline
    pipeline
        .def(py::init<>(), DOC(dai, Pipeline, Pipeline))
        //.def(py::init<const Pipeline&>())
        .def("getGlobalProperties", &Pipeline::getGlobalProperties, DOC(dai, Pipeline, getGlobalProperties))
        //.def("create", &Pipeline::create<node::XLinkIn>)
        .def("remove", &Pipeline::remove, py::arg("node"), DOC(dai, Pipeline, remove))
        .def("getAllNodes", static_cast<std::vector<std::shared_ptr<const Node>> (Pipeline::*)() const>(&Pipeline::getAllNodes), py::return_value_policy::reference_internal, DOC(dai, Pipeline, getAllNodes))
        .def("getAllNodes", static_cast<std::vector<std::shared_ptr< Node>> (Pipeline::*)()>(&Pipeline::getAllNodes), py::return_value_policy::reference_internal, DOC(dai, Pipeline, getAllNodes))
        .def("getNode", static_cast<std::shared_ptr<const Node> (Pipeline::*)(Node::Id) const>(&Pipeline::getNode), py::return_value_policy::reference_internal, DOC(dai, Pipeline, getNode))
        .def("getNode", static_cast<std::shared_ptr<Node> (Pipeline::*)(Node::Id)>(&Pipeline::getNode), py::return_value_policy::reference_internal, DOC(dai, Pipeline, getNode))
        .def("getConnections", &Pipeline::getConnections, DOC(dai, Pipeline, getConnections), DOC(dai, Pipeline, getConnections))
        .def("getConnectionMap", &Pipeline::getConnectionMap, DOC(dai, Pipeline, getConnectionMap), py::return_value_policy::reference_internal, DOC(dai, Pipeline, getConnectionMap))
        .def("getNodeMap", &Pipeline::getNodeMap, DOC(dai, Pipeline, getNodeMap), py::return_value_policy::reference_internal, DOC(dai, Pipeline, getNodeMap))
        .def("link", &Pipeline::link, DOC(dai, Pipeline, link), DOC(dai, Pipeline, link))
        .def("unlink", &Pipeline::unlink, DOC(dai, Pipeline, unlink), DOC(dai, Pipeline, unlink))
        .def("getAssetManager", static_cast<const AssetManager& (Pipeline::*)() const>(&Pipeline::getAssetManager), py::return_value_policy::reference_internal, DOC(dai, Pipeline, getAssetManager))
        .def("getAssetManager", static_cast<AssetManager& (Pipeline::*)()>(&Pipeline::getAssetManager), py::return_value_policy::reference_internal, DOC(dai, Pipeline, getAssetManager))
        .def("setOpenVINOVersion", &Pipeline::setOpenVINOVersion, py::arg("version") = OpenVINO::DEFAULT_VERSION, DOC(dai, Pipeline, setOpenVINOVersion))
        .def("getOpenVINOVersion", &Pipeline::getOpenVINOVersion, DOC(dai, Pipeline, getOpenVINOVersion))
        .def("getRequiredOpenVINOVersion", &Pipeline::getRequiredOpenVINOVersion, DOC(dai, Pipeline, getRequiredOpenVINOVersion))
        .def("setCameraTuningBlobPath", &Pipeline::setCameraTuningBlobPath, py::arg("path"), DOC(dai, Pipeline, setCameraTuningBlobPath))
        .def("setXLinkChunkSize", &Pipeline::setXLinkChunkSize, py::arg("sizeBytes"), DOC(dai, Pipeline, setXLinkChunkSize))
        .def("setCalibrationData", &Pipeline::setCalibrationData, py::arg("calibrationDataHandler"), DOC(dai, Pipeline, setCalibrationData))
        .def("getCalibrationData", &Pipeline::getCalibrationData, DOC(dai, Pipeline, getCalibrationData))
        .def("getDeviceConfig", &Pipeline::getDeviceConfig, DOC(dai, Pipeline, getDeviceConfig))
        // 'Template' create function
        .def("create", [](dai::Pipeline& p, py::object class_) {
            auto node = createNode(p, class_);
            if(node == nullptr){
                throw std::invalid_argument(std::string(py::str(class_)) + " is not a subclass of depthai.node");
            }
            return node;
        })
        // TODO(themarpe) DEPRECATE, use pipeline.create([class name])
        // templated create<NODE> function
        .def("createXLinkIn", &Pipeline::create<node::XLinkIn>)
        .def("createXLinkOut", &Pipeline::create<node::XLinkOut>)
        .def("createNeuralNetwork", &Pipeline::create<node::NeuralNetwork>)
        .def("createColorCamera", &Pipeline::create<node::ColorCamera>)
        .def("createVideoEncoder", &Pipeline::create<node::VideoEncoder>)
        .def("createSPIOut", &Pipeline::create<node::SPIOut>)
        .def("createSPIIn", &Pipeline::create<node::SPIIn>)
        .def("createImageManip", &Pipeline::create<node::ImageManip>)
        .def("createMonoCamera", &Pipeline::create<node::MonoCamera>)
        .def("createStereoDepth", &Pipeline::create<node::StereoDepth>)
        .def("createMobileNetDetectionNetwork", &Pipeline::create<node::MobileNetDetectionNetwork>)
        .def("createYoloDetectionNetwork", &Pipeline::create<node::YoloDetectionNetwork>)
        .def("createSystemLogger", &Pipeline::create<node::SystemLogger>)
        .def("createSpatialLocationCalculator", &Pipeline::create<node::SpatialLocationCalculator>)
        .def("createMobileNetSpatialDetectionNetwork", &Pipeline::create<node::MobileNetSpatialDetectionNetwork>)
        .def("createYoloSpatialDetectionNetwork", &Pipeline::create<node::YoloSpatialDetectionNetwork>)
        .def("createObjectTracker", &Pipeline::create<node::ObjectTracker>)
<<<<<<< HEAD
        .def("createUVC", &Pipeline::create<node::UVC>)
=======
        .def("createIMU", &Pipeline::create<node::IMU>)
        .def("createEdgeDetector", &Pipeline::create<node::EdgeDetector>)
        .def("createFeatureTracker", &Pipeline::create<node::FeatureTracker>)
>>>>>>> 6363ccb1

        ;


}<|MERGE_RESOLUTION|>--- conflicted
+++ resolved
@@ -22,13 +22,10 @@
 #include "depthai/pipeline/node/SpatialLocationCalculator.hpp"
 #include "depthai/pipeline/node/SpatialDetectionNetwork.hpp"
 #include "depthai/pipeline/node/ObjectTracker.hpp"
-<<<<<<< HEAD
-#include "depthai/pipeline/node/UVC.hpp"
-=======
 #include "depthai/pipeline/node/IMU.hpp"
 #include "depthai/pipeline/node/EdgeDetector.hpp"
 #include "depthai/pipeline/node/FeatureTracker.hpp"
->>>>>>> 6363ccb1
+#include "depthai/pipeline/node/UVC.hpp"
 
 // depthai-shared
 #include "depthai-shared/properties/GlobalProperties.hpp"
@@ -132,13 +129,10 @@
         .def("createMobileNetSpatialDetectionNetwork", &Pipeline::create<node::MobileNetSpatialDetectionNetwork>)
         .def("createYoloSpatialDetectionNetwork", &Pipeline::create<node::YoloSpatialDetectionNetwork>)
         .def("createObjectTracker", &Pipeline::create<node::ObjectTracker>)
-<<<<<<< HEAD
-        .def("createUVC", &Pipeline::create<node::UVC>)
-=======
         .def("createIMU", &Pipeline::create<node::IMU>)
         .def("createEdgeDetector", &Pipeline::create<node::EdgeDetector>)
         .def("createFeatureTracker", &Pipeline::create<node::FeatureTracker>)
->>>>>>> 6363ccb1
+        .def("createUVC", &Pipeline::create<node::UVC>)
 
         ;
 
