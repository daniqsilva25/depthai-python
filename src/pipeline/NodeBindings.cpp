--- conflicted
+++ resolved
@@ -19,13 +19,10 @@
 #include "depthai/pipeline/node/SpatialLocationCalculator.hpp"
 #include "depthai/pipeline/node/SpatialDetectionNetwork.hpp"
 #include "depthai/pipeline/node/ObjectTracker.hpp"
-<<<<<<< HEAD
-#include "depthai/pipeline/node/UVC.hpp"
-=======
 #include "depthai/pipeline/node/IMU.hpp"
 #include "depthai/pipeline/node/EdgeDetector.hpp"
 #include "depthai/pipeline/node/FeatureTracker.hpp"
->>>>>>> 6363ccb1
+#include "depthai/pipeline/node/UVC.hpp"
 
 // Libraries
 #include "hedley/hedley.h"
@@ -218,6 +215,7 @@
     auto imu = ADD_NODE(IMU);
     auto edgeDetector = ADD_NODE(EdgeDetector);
     auto featureTracker = ADD_NODE(FeatureTracker);
+    auto uvc = ADD_NODE(UVC);
 
 
 
@@ -1001,39 +999,6 @@
         .def("setTrackerType", &ObjectTracker::setTrackerType, py::arg("type"), DOC(dai, node, ObjectTracker, setTrackerType))
         .def("setTrackerIdAssigmentPolicy", &ObjectTracker::setTrackerIdAssigmentPolicy, py::arg("type"), DOC(dai, node, ObjectTracker, setTrackerIdAssigmentPolicy))
         ;
-<<<<<<< HEAD
-
-    // UVC node
-    py::class_<UVC, Node, std::shared_ptr<UVC>>(m, "UVC")
-        .def_readonly("input", &UVC::input, DOC(dai, node, UVC, input))
-        ;
-
-    ////////////////////////////////////
-    // Node properties bindings
-    ////////////////////////////////////
-    py::class_<ColorCameraProperties> colorCameraProperties(m, "ColorCameraProperties", DOC(dai, ColorCameraProperties));
-    colorCameraProperties
-        .def_readwrite("initialControl", &ColorCameraProperties::initialControl)
-        .def_readwrite("boardSocket", &ColorCameraProperties::boardSocket)
-        .def_readwrite("colorOrder", &ColorCameraProperties::colorOrder)
-        .def_readwrite("interleaved", &ColorCameraProperties::interleaved)
-        .def_readwrite("previewHeight", &ColorCameraProperties::previewHeight)
-        .def_readwrite("previewWidth", &ColorCameraProperties::previewWidth)
-        .def_readwrite("videoHeight", &ColorCameraProperties::videoHeight)
-        .def_readwrite("videoWidth", &ColorCameraProperties::videoWidth)
-        .def_readwrite("stillHeight", &ColorCameraProperties::stillHeight)
-        .def_readwrite("stillWidth", &ColorCameraProperties::stillWidth)
-        .def_readwrite("resolution", &ColorCameraProperties::resolution)
-        .def_readwrite("fps", &ColorCameraProperties::fps)
-        .def_readwrite("sensorCropX", &ColorCameraProperties::sensorCropX)
-        .def_readwrite("sensorCropY", &ColorCameraProperties::sensorCropY)
-    ;
-
-    py::enum_<ColorCameraProperties::SensorResolution>(colorCameraProperties, "SensorResolution", DOC(dai, ColorCameraProperties, SensorResolution))
-        .value("THE_1080_P", ColorCameraProperties::SensorResolution::THE_1080_P)
-        .value("THE_4_K", ColorCameraProperties::SensorResolution::THE_4_K)
-        .value("THE_12_MP", ColorCameraProperties::SensorResolution::THE_12_MP)
-=======
     daiNodeModule.attr("ObjectTracker").attr("Properties") = objectTrackerProperties;
 
     // Script node
@@ -1047,7 +1012,6 @@
         .def("getScriptName", &Script::getScriptName, DOC(dai, node, Script, getScriptName))
         .def("setProcessor", &Script::setProcessor, DOC(dai, node, Script, setProcessor))
         .def("getProcessor", &Script::getProcessor, DOC(dai, node, Script, getProcessor))
->>>>>>> 6363ccb1
         ;
     daiNodeModule.attr("Script").attr("Properties") = scriptProperties;
 
@@ -1092,5 +1056,10 @@
         ;
     daiNodeModule.attr("FeatureTracker").attr("Properties") = featureTrackerProperties;
 
+    // UVC node
+    uvc
+        .def_readonly("input", &UVC::input, DOC(dai, node, UVC, input))
+        ;
+
 
 }
