--- conflicted
+++ resolved
@@ -20,11 +20,8 @@
 #include "depthai/pipeline/node/ObjectTracker.hpp"
 #include "depthai/pipeline/node/IMU.hpp"
 #include "depthai/pipeline/node/EdgeDetector.hpp"
-<<<<<<< HEAD
+#include "depthai/pipeline/node/FeatureTracker.hpp"
 #include "depthai/pipeline/node/AprilTag.hpp"
-=======
-#include "depthai/pipeline/node/FeatureTracker.hpp"
->>>>>>> 3c2d1808
 
 // Libraries
 #include "hedley/hedley.h"
@@ -217,13 +214,10 @@
     auto script = ADD_NODE(Script);
     auto imu = ADD_NODE(IMU);
     auto edgeDetector = ADD_NODE(EdgeDetector);
-<<<<<<< HEAD
+    auto featureTracker = ADD_NODE(FeatureTracker);
     auto aprilTag = ADD_NODE(AprilTag);
-=======
-    auto featureTracker = ADD_NODE(FeatureTracker);
-
+	
     py::enum_<StereoDepth::PresetMode> stereoDepthPresetMode(stereoDepth, "PresetMode", DOC(dai, node, StereoDepth, PresetMode));
->>>>>>> 3c2d1808
 
 
 
@@ -1219,7 +1213,6 @@
         ;
     daiNodeModule.attr("EdgeDetector").attr("Properties") = edgeDetectorProperties;
 
-<<<<<<< HEAD
     // AprilTag node
     aprilTag
         .def_readonly("inputConfig", &AprilTag::inputConfig, DOC(dai, node, AprilTag, inputConfig))
@@ -1229,9 +1222,8 @@
         .def_readonly("initialConfig", &AprilTag::initialConfig, DOC(dai, node, AprilTag, initialConfig))
         .def("setWaitForConfigInput", &AprilTag::setWaitForConfigInput, py::arg("wait"), DOC(dai, node, AprilTag, setWaitForConfigInput))
         ;
-    daiNodeModule.attr("AprilTag").attr("Properties") = aprilTagProperties;
-=======
-
+	daiNodeModule.attr("AprilTag").attr("Properties") = aprilTagProperties;	
+		
     // FeatureTracker node
     featureTracker
         .def_readonly("inputConfig", &FeatureTracker::inputConfig, DOC(dai, node, FeatureTracker, inputConfig))
@@ -1263,5 +1255,4 @@
     daiNodeModule.attr("FeatureTracker").attr("Properties") = featureTrackerProperties;
 
 
->>>>>>> 3c2d1808
 }
