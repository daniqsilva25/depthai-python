--- conflicted
+++ resolved
@@ -236,11 +236,8 @@
         .value("THE_4_K", ColorCameraProperties::SensorResolution::THE_4_K)
         .value("THE_12_MP", ColorCameraProperties::SensorResolution::THE_12_MP)
         .value("THE_13_MP", ColorCameraProperties::SensorResolution::THE_13_MP)
-<<<<<<< HEAD
         .value("THE_720_P", ColorCameraProperties::SensorResolution::THE_720_P)
         .value("THE_800_P", ColorCameraProperties::SensorResolution::THE_800_P)
-=======
->>>>>>> f705fe14
         ;
 
     colorCameraPropertiesColorOrder
