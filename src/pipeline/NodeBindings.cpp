#include "NodeBindings.hpp"

#include "depthai/pipeline/Node.hpp"
#include "depthai/pipeline/node/XLinkIn.hpp"
#include "depthai/pipeline/node/XLinkOut.hpp"
#include "depthai/pipeline/node/ColorCamera.hpp"
#include "depthai/pipeline/node/MonoCamera.hpp"
#include "depthai/pipeline/node/StereoDepth.hpp"
#include "depthai/pipeline/node/NeuralNetwork.hpp"
#include "depthai/pipeline/node/VideoEncoder.hpp"
#include "depthai/pipeline/node/ImageManip.hpp"
#include "depthai/pipeline/node/SPIOut.hpp"
#include "depthai/pipeline/node/DetectionNetwork.hpp"
#include "depthai/pipeline/node/SystemLogger.hpp"

// Libraries
#include "hedley/hedley.h"

void NodeBindings::bind(pybind11::module& m){

    using namespace dai;
    using namespace dai::node;


    // Base 'Node' class binding
    py::class_<Node, std::shared_ptr<Node>> pyNode(m, "Node");
    pyNode 
        .def_readonly("id", &Node::id)
        .def("getName", &Node::getName)
        .def("getOutputs", &Node::getOutputs)
        .def("getInputs", &Node::getInputs)
        .def("getAssets", &Node::getAssets)
    ;

    // Node::Input bindings
    py::class_<Node::Input>(pyNode, "Input")
        .def("setBlocking", &Node::Input::setBlocking)
        .def("getBlocking", &Node::Input::getBlocking)
    ;
    // Node::Output bindings
    py::class_<Node::Output>(pyNode, "Output")
        .def("canConnect", &Node::Output::canConnect)
        .def("link", &Node::Output::link)
        .def("unlink", &Node::Output::unlink)
        .def("getConnections", &Node::Output::getConnections)
    ;
    // Node::Id bindings
    py::class_<Node::Id>(pyNode, "Id");

    // Node::Connection bindings
    py::class_<Node::Connection>(pyNode, "Connection")
        .def_property("outputId", [](Node::Connection& conn) { return conn.outputId; }, [](Node::Connection& conn, Node::Id id) {conn.outputId = id; })
        .def_property("outputName", [](Node::Connection& conn) { return conn.outputName; }, [](Node::Connection& conn, std::string name) {conn.outputName = name; })
        .def_property("inputId", [](Node::Connection& conn) { return conn.inputId; }, [](Node::Connection& conn, Node::Id id) {conn.inputId = id; })
        .def_property("inputName", [](Node::Connection& conn) { return conn.inputName; }, [](Node::Connection& conn, std::string name) {conn.inputName = name; })
    ;
    // MSVC errors out with: 
    // Error C2326 'void NodeBindings::bind(pybind11::module &)': function cannot access 'dai::Node::Connection::outputId'
    // ...
    // py::class_<Node::Connection>(pyNode, "Connection")
    //     .def_readwrite("outputId", &dai::Node::Connection::outputId)
    //     .def_readwrite("outputName", &dai::Node::Connection::outputName)
    //     .def_readwrite("inputId", &dai::Node::Connection::inputId)
    //     .def_readwrite("inputName", &dai::Node::Connection::inputName)
    // ;

    //// Bindings for actual nodes

    // XLinkIn node
    py::class_<XLinkIn, Node, std::shared_ptr<XLinkIn>>(m, "XLinkIn")
        .def_readonly("out", &XLinkIn::out)
        .def("setStreamName", &XLinkIn::setStreamName, py::arg("streamName"))
        .def("setMaxDataSize", &XLinkIn::setMaxDataSize, py::arg("maxDataSize"))
        .def("setNumFrames",  &XLinkIn::setNumFrames, py::arg("numFrames")) 
        .def("getStreamName", &XLinkIn::getStreamName)
        .def("getMaxDataSize", &XLinkIn::getMaxDataSize)
        .def("getNumFrames",  &XLinkIn::getNumFrames)     
        ;

    // XLinkOut node
    py::class_<XLinkOut, Node, std::shared_ptr<XLinkOut>>(m, "XLinkOut")
        .def_readonly("input", &XLinkOut::input)
        .def("setStreamName", &XLinkOut::setStreamName, py::arg("streamName"))
        .def("setFpsLimit", &XLinkOut::setFpsLimit, py::arg("fpsLimit"))
        .def("getStreamName", &XLinkOut::getStreamName)
        .def("getFpsLimit", &XLinkOut::getFpsLimit)
        ;

    // ColorCamera node
    py::class_<ColorCamera, Node, std::shared_ptr<ColorCamera>>(m, "ColorCamera")
        .def_readonly("inputConfig", &ColorCamera::inputConfig)
        .def_readonly("inputControl", &ColorCamera::inputControl)
        .def_readonly("initialControl", &ColorCamera::initialControl)
        .def_readonly("video", &ColorCamera::video)
        .def_readonly("preview", &ColorCamera::preview)
        .def_readonly("still", &ColorCamera::still)
        .def("setCamId", [](ColorCamera& c, int64_t id) {
            // Issue an deprecation warning
            PyErr_WarnEx(PyExc_DeprecationWarning, "setCamId() is deprecated, use setBoardSocket() instead.", 1);
            HEDLEY_DIAGNOSTIC_PUSH
            HEDLEY_DIAGNOSTIC_DISABLE_DEPRECATED
            c.setCamId(id);
            HEDLEY_DIAGNOSTIC_POP
        })
        .def("getCamId", [](ColorCamera& c) {
            // Issue an deprecation warning
            PyErr_WarnEx(PyExc_DeprecationWarning, "getCamId() is deprecated, use getBoardSocket() instead.", 1);
            HEDLEY_DIAGNOSTIC_PUSH
            HEDLEY_DIAGNOSTIC_DISABLE_DEPRECATED
            return c.getCamId();            
            HEDLEY_DIAGNOSTIC_POP
        })
        .def("setBoardSocket", &ColorCamera::setBoardSocket)
        .def("getBoardSocket", &ColorCamera::getBoardSocket)
        .def("setImageOrientation", &ColorCamera::setImageOrientation)
        .def("getImageOrientation", &ColorCamera::getImageOrientation)
        .def("setColorOrder", &ColorCamera::setColorOrder)
        .def("getColorOrder", &ColorCamera::getColorOrder)
        .def("setInterleaved", &ColorCamera::setInterleaved)
        .def("getInterleaved", &ColorCamera::getInterleaved)
        .def("setFp16", &ColorCamera::setFp16)
        .def("getFp16", &ColorCamera::getFp16)
        .def("setPreviewSize", &ColorCamera::setPreviewSize)
        .def("setVideoSize", &ColorCamera::setVideoSize)
        .def("setStillSize", &ColorCamera::setStillSize)
        .def("setResolution", &ColorCamera::setResolution)
        .def("getResolution", &ColorCamera::getResolution)
        .def("setFps", &ColorCamera::setFps)
        .def("getFps", &ColorCamera::getFps)
        .def("getPreviewSize", &ColorCamera::getPreviewSize)
        .def("getPreviewWidth", &ColorCamera::getPreviewWidth)
        .def("getPreviewHeight", &ColorCamera::getPreviewHeight)
        .def("getVideoSize", &ColorCamera::getVideoSize)
        .def("getVideoWidth", &ColorCamera::getVideoWidth)
        .def("getVideoHeight", &ColorCamera::getVideoHeight)
        .def("getStillSize", &ColorCamera::getStillSize)
        .def("getStillWidth", &ColorCamera::getStillWidth)
        .def("getStillHeight", &ColorCamera::getStillHeight)
        .def("getResolutionSize", &ColorCamera::getResolutionSize)
        .def("getResolutionWidth", &ColorCamera::getResolutionWidth)
        .def("getResolutionHeight", &ColorCamera::getResolutionHeight)
        .def("sensorCenterCrop", &ColorCamera::sensorCenterCrop)
        .def("setSensorCrop", &ColorCamera::setSensorCrop)
        .def("getSensorCrop", &ColorCamera::getSensorCrop)
        .def("getSensorCropX", &ColorCamera::getSensorCropX)
        .def("getSensorCropY", &ColorCamera::getSensorCropY)
        .def("setWaitForConfigInput", &ColorCamera::setWaitForConfigInput)
        .def("getWaitForConfigInput", &ColorCamera::getWaitForConfigInput)
        .def("setPreviewKeepAspectRatio", &ColorCamera::setPreviewKeepAspectRatio)
        .def("getPreviewKeepAspectRatio", &ColorCamera::getPreviewKeepAspectRatio)
        ;

    // NeuralNetwork node
    py::class_<NeuralNetwork, Node, std::shared_ptr<NeuralNetwork>>(m, "NeuralNetwork")
        .def_readonly("input", &NeuralNetwork::input)
        .def_readonly("out", &NeuralNetwork::out)
        .def_readonly("passthrough", &NeuralNetwork::passthrough)
        .def("setBlobPath", &NeuralNetwork::setBlobPath)
        .def("setNumPoolFrames", &NeuralNetwork::setNumPoolFrames)
        .def("setNumInferenceThreads", &NeuralNetwork::setNumInferenceThreads)
        .def("setNumNCEPerInferenceThread", &NeuralNetwork::setNumNCEPerInferenceThread)
        ;

    // ImageManip node
    py::class_<ImageManip, Node, std::shared_ptr<ImageManip>>(m, "ImageManip")
        .def_readonly("inputConfig", &ImageManip::inputConfig)
        .def_readonly("inputImage", &ImageManip::inputImage)
        .def_readonly("out", &ImageManip::out)
        .def_readonly("initialConfig", &ImageManip::initialConfig)
        // setters
<<<<<<< HEAD
        .def("setCropRect", &ImageManip::setCropRect)
        .def("setCenterCrop", &ImageManip::setCenterCrop)
        .def("setResize", &ImageManip::setResize)
        .def("setResizeThumbnail", &ImageManip::setResizeThumbnail)
        .def("setFrameType", &ImageManip::setFrameType)
        .def("setHorizontalFlip", &ImageManip::setHorizontalFlip)
        .def("setKeepAspectRatio", &ImageManip::setKeepAspectRatio)
=======
        
        .def("setCropRect", [](ImageManip& im, float xmin, float ymin, float xmax, float ymax) {
            // Issue a deprecation warning
            PyErr_WarnEx(PyExc_DeprecationWarning, "setCropRect() is deprecated, use initialConfig.setCropRect() instead.", 1);
            HEDLEY_DIAGNOSTIC_PUSH
            HEDLEY_DIAGNOSTIC_DISABLE_DEPRECATED
            im.setCropRect(xmin, ymin, xmax, ymax);
            HEDLEY_DIAGNOSTIC_POP
        })
        .def("setCenterCrop", [](ImageManip& im, float ratio, float whRatio = 1.0f) {
            // Issue a deprecation warning
            PyErr_WarnEx(PyExc_DeprecationWarning, "setCenterCrop() is deprecated, use initialConfig.setCenterCrop() instead.", 1);
            HEDLEY_DIAGNOSTIC_PUSH
            HEDLEY_DIAGNOSTIC_DISABLE_DEPRECATED
            im.setCenterCrop(ratio, whRatio);
            HEDLEY_DIAGNOSTIC_POP
        })

        .def("setResize", [](ImageManip& im, int w, int h) {
            // Issue a deprecation warning
            PyErr_WarnEx(PyExc_DeprecationWarning, "setResize() is deprecated, use initialConfig.setResize() instead.", 1);
            HEDLEY_DIAGNOSTIC_PUSH
            HEDLEY_DIAGNOSTIC_DISABLE_DEPRECATED
            im.setResize(w, h);
            HEDLEY_DIAGNOSTIC_POP
        })

        .def("setResizeThumbnail", [](ImageManip& im, int w, int h, int bgRed = 0, int bgGreen = 0, int bgBlue = 0) {
            // Issue a deprecation warning
            PyErr_WarnEx(PyExc_DeprecationWarning, "setResizeThumbnail() is deprecated, use initialConfig.setResizeThumbnail() instead.", 1);
            HEDLEY_DIAGNOSTIC_PUSH
            HEDLEY_DIAGNOSTIC_DISABLE_DEPRECATED
            im.setResizeThumbnail(w, h, bgRed, bgGreen, bgBlue);
            HEDLEY_DIAGNOSTIC_POP
        })

        .def("setFrameType", [](ImageManip& im, dai::RawImgFrame::Type name) {
            // Issue a deprecation warning
            PyErr_WarnEx(PyExc_DeprecationWarning, "setFrameType() is deprecated, use initialConfig.setFrameType() instead.", 1);
            HEDLEY_DIAGNOSTIC_PUSH
            HEDLEY_DIAGNOSTIC_DISABLE_DEPRECATED
            im.setFrameType(name);
            HEDLEY_DIAGNOSTIC_POP
        })

        .def("setHorizontalFlip", [](ImageManip& im, bool flip) {
            // Issue a deprecation warning
            PyErr_WarnEx(PyExc_DeprecationWarning, "setHorizontalFlip() is deprecated, use initialConfig.setHorizontalFlip() instead.", 1);
            HEDLEY_DIAGNOSTIC_PUSH
            HEDLEY_DIAGNOSTIC_DISABLE_DEPRECATED
            im.setHorizontalFlip(flip);
            HEDLEY_DIAGNOSTIC_POP
        })

>>>>>>> 122f28ce
        .def("setWaitForConfigInput", &ImageManip::setWaitForConfigInput)
        .def("setNumFramesPool", &ImageManip::setNumFramesPool)
        .def("setMaxOutputFrameSize", &ImageManip::setMaxOutputFrameSize)
        ;

     // MonoCamera node
    py::class_<MonoCamera, Node, std::shared_ptr<MonoCamera>>(m, "MonoCamera")
        .def_readonly("inputControl", &MonoCamera::inputControl)
        .def_readonly("out",  &MonoCamera::out)
        .def_readonly("initialControl",  &MonoCamera::initialControl)
        .def("setCamId", [](MonoCamera& c, int64_t id) {
            // Issue an deprecation warning
            PyErr_WarnEx(PyExc_DeprecationWarning, "setCamId() is deprecated, use setBoardSocket() instead.", 1);
            HEDLEY_DIAGNOSTIC_PUSH
            HEDLEY_DIAGNOSTIC_DISABLE_DEPRECATED
            c.setCamId(id);
            HEDLEY_DIAGNOSTIC_POP
        })
        .def("getCamId", [](MonoCamera& c) {
            // Issue an deprecation warning
            PyErr_WarnEx(PyExc_DeprecationWarning, "getCamId() is deprecated, use getBoardSocket() instead.", 1);
            HEDLEY_DIAGNOSTIC_PUSH
            HEDLEY_DIAGNOSTIC_DISABLE_DEPRECATED
            return c.getCamId();
            HEDLEY_DIAGNOSTIC_POP
        })
        .def("setBoardSocket", &MonoCamera::setBoardSocket)
        .def("getBoardSocket", &MonoCamera::getBoardSocket)
        .def("setImageOrientation", &MonoCamera::setImageOrientation)
        .def("getImageOrientation", &MonoCamera::getImageOrientation)
        .def("setResolution", &MonoCamera::setResolution)
        .def("getResolution", &MonoCamera::getResolution)
        .def("setFps",        &MonoCamera::setFps)
        .def("getFps",        &MonoCamera::getFps)
        .def("getResolutionSize", &MonoCamera::getResolutionSize)
        .def("getResolutionWidth", &MonoCamera::getResolutionWidth)
        .def("getResolutionHeight", &MonoCamera::getResolutionHeight)
        ;
        


    // StereoDepth node
    py::class_<StereoDepth, Node, std::shared_ptr<StereoDepth>>(m, "StereoDepth")
        .def_readonly("left",           &StereoDepth::left)
        .def_readonly("right",          &StereoDepth::right)
        .def_readonly("depth",          &StereoDepth::depth)
        .def_readonly("disparity",      &StereoDepth::disparity)
        .def_readonly("syncedLeft",     &StereoDepth::syncedLeft)
        .def_readonly("syncedRight",    &StereoDepth::syncedRight)
        .def_readonly("rectifiedLeft",  &StereoDepth::rectifiedLeft)
        .def_readonly("rectifiedRight", &StereoDepth::rectifiedRight)
        .def("loadCalibrationFile",     &StereoDepth::loadCalibrationFile)
        .def("loadCalibrationData",     &StereoDepth::loadCalibrationData)
        .def("setEmptyCalibration",     &StereoDepth::setEmptyCalibration)
        .def("setInputResolution",      &StereoDepth::setInputResolution)
        .def("setMedianFilter",         &StereoDepth::setMedianFilter)
        .def("setConfidenceThreshold",  &StereoDepth::setConfidenceThreshold)
        .def("setLeftRightCheck",       &StereoDepth::setLeftRightCheck)
        .def("setSubpixel",             &StereoDepth::setSubpixel)
        .def("setExtendedDisparity",    &StereoDepth::setExtendedDisparity)
        .def("setRectifyEdgeFillColor", &StereoDepth::setRectifyEdgeFillColor)
        .def("setRectifyMirrorFrame",   &StereoDepth::setRectifyMirrorFrame)
        .def("setOutputRectified",      &StereoDepth::setOutputRectified)
        .def("setOutputDepth",          &StereoDepth::setOutputDepth)
        ;

    // VideoEncoder node
    py::class_<VideoEncoder, Node, std::shared_ptr<VideoEncoder>>(m, "VideoEncoder")
        .def_readonly("input", &VideoEncoder::input)
        .def_readonly("bitstream", &VideoEncoder::bitstream)        
        .def("setDefaultProfilePreset", (void(VideoEncoder::*)(std::tuple<int,int>, float, VideoEncoderProperties::Profile))&VideoEncoder::setDefaultProfilePreset)
        .def("setDefaultProfilePreset", (void(VideoEncoder::*)(int, int, float, VideoEncoderProperties::Profile))&VideoEncoder::setDefaultProfilePreset)
        .def("setNumFramesPool", &VideoEncoder::setNumFramesPool)
        .def("getNumFramesPool", &VideoEncoder::getNumFramesPool)
        .def("setRateControlMode", &VideoEncoder::setRateControlMode)
        .def("setProfile", &VideoEncoder::setProfile)
        .def("setBitrate", &VideoEncoder::setBitrate)
        .def("setKeyframeFrequency", &VideoEncoder::setKeyframeFrequency)
        //.def("setMaxBitrate", &VideoEncoder::setMaxBitrate)
        .def("setNumBFrames", &VideoEncoder::setNumBFrames)
        .def("setQuality", &VideoEncoder::setQuality)
        .def("setFrameRate", &VideoEncoder::setFrameRate)
        .def("getRateControlMode", &VideoEncoder::getRateControlMode)
        .def("getProfile", &VideoEncoder::getProfile)
        .def("getBitrate", &VideoEncoder::getBitrate)
        .def("getKeyframeFrequency", &VideoEncoder::getKeyframeFrequency)
        //.def("getMaxBitrate", &VideoEncoder::getMaxBitrate)
        .def("getNumBFrames", &VideoEncoder::getNumBFrames)
        .def("getQuality", &VideoEncoder::getQuality)
        .def("getWidth", &VideoEncoder::getWidth)
        .def("getHeight", &VideoEncoder::getHeight)
        .def("getFrameRate", &VideoEncoder::getFrameRate)
        .def("getSize", &VideoEncoder::getSize)
    ;

    // SPIOut node
    py::class_<SPIOut, Node, std::shared_ptr<SPIOut>>(m, "SPIOut")
        .def_readonly("input", &SPIOut::input)
        .def("setStreamName", &SPIOut::setStreamName)
        .def("setBusId", &SPIOut::setBusId)
        ;

    py::class_<DetectionNetwork, NeuralNetwork, std::shared_ptr<DetectionNetwork>>(m, "DetectionNetwork")
        .def_readonly("input", &DetectionNetwork::input)
        .def_readonly("out", &DetectionNetwork::out)
        .def_readonly("passthrough", &DetectionNetwork::passthrough)
        .def("setConfidenceThreshold", &DetectionNetwork::setConfidenceThreshold)
        ;

    // MobileNetDetectionNetwork node
    py::class_<MobileNetDetectionNetwork, DetectionNetwork, std::shared_ptr<MobileNetDetectionNetwork>>(m, "MobileNetDetectionNetwork")
        ;

    // YoloDetectionNetwork node
    py::class_<YoloDetectionNetwork, DetectionNetwork, std::shared_ptr<YoloDetectionNetwork>>(m, "YoloDetectionNetwork")
        .def("setNumClasses", &YoloDetectionNetwork::setNumClasses)
        .def("setCoordinateSize", &YoloDetectionNetwork::setCoordinateSize)
        .def("setAnchors", &YoloDetectionNetwork::setAnchors)
        .def("setAnchorMasks", &YoloDetectionNetwork::setAnchorMasks)
        .def("setIouThreshold", &YoloDetectionNetwork::setIouThreshold)
        ;

    // SystemLogger node
    py::class_<SystemLogger, Node, std::shared_ptr<SystemLogger>>(m, "SystemLogger")
        .def_readonly("out", &SystemLogger::out)
        .def("setRate", &SystemLogger::setRate)
        ;


    ////////////////////////////////////
    // Node properties bindings
    ////////////////////////////////////
    py::class_<ColorCameraProperties> colorCameraProperties(m, "ColorCameraProperties");
    colorCameraProperties
        .def_readwrite("initialControl", &ColorCameraProperties::initialControl)
        .def_readwrite("boardSocket", &ColorCameraProperties::boardSocket)
        .def_readwrite("colorOrder", &ColorCameraProperties::colorOrder)
        .def_readwrite("interleaved", &ColorCameraProperties::interleaved)
        .def_readwrite("previewHeight", &ColorCameraProperties::previewHeight)
        .def_readwrite("previewWidth", &ColorCameraProperties::previewWidth)
        .def_readwrite("videoHeight", &ColorCameraProperties::videoHeight)
        .def_readwrite("videoWidth", &ColorCameraProperties::videoWidth)
        .def_readwrite("stillHeight", &ColorCameraProperties::stillHeight)
        .def_readwrite("stillWidth", &ColorCameraProperties::stillWidth)
        .def_readwrite("resolution", &ColorCameraProperties::resolution)
        .def_readwrite("fps", &ColorCameraProperties::fps)
        .def_readwrite("sensorCropX", &ColorCameraProperties::sensorCropX)
        .def_readwrite("sensorCropY", &ColorCameraProperties::sensorCropY)
    ;

    py::enum_<ColorCameraProperties::SensorResolution>(colorCameraProperties, "SensorResolution")
        .value("THE_1080_P", ColorCameraProperties::SensorResolution::THE_1080_P)
        .value("THE_4_K", ColorCameraProperties::SensorResolution::THE_4_K)
        .value("THE_12_MP", ColorCameraProperties::SensorResolution::THE_12_MP)
        ;

    py::enum_<ColorCameraProperties::ColorOrder>(colorCameraProperties, "ColorOrder")
        .value("BGR", ColorCameraProperties::ColorOrder::BGR)
        .value("RGB", ColorCameraProperties::ColorOrder::RGB)
        ;
        

    // MonoCamera props
    py::class_<MonoCameraProperties> monoCameraProperties(m, "MonoCameraProperties");
    monoCameraProperties
        .def_readwrite("initialControl", &MonoCameraProperties::initialControl)
        .def_readwrite("boardSocket", &MonoCameraProperties::boardSocket)
        .def_readwrite("resolution", &MonoCameraProperties::resolution)
        .def_readwrite("fps",  &MonoCameraProperties::fps)
    ;

    py::enum_<MonoCameraProperties::SensorResolution>(monoCameraProperties, "SensorResolution")
        .value("THE_720_P", MonoCameraProperties::SensorResolution::THE_720_P)
        .value("THE_800_P", MonoCameraProperties::SensorResolution::THE_800_P)
        .value("THE_400_P", MonoCameraProperties::SensorResolution::THE_400_P)
        ;

   

    // StereoDepth props
    py::class_<StereoDepthProperties> stereoDepthProperties(m, "StereoDepthProperties");
    stereoDepthProperties
        .def_readwrite("calibration",             &StereoDepthProperties::calibration)
        .def_readwrite("median",                  &StereoDepthProperties::median)
        .def_readwrite("confidenceThreshold",     &StereoDepthProperties::confidenceThreshold)
        .def_readwrite("enableLeftRightCheck",    &StereoDepthProperties::enableLeftRightCheck)
        .def_readwrite("enableSubpixel",          &StereoDepthProperties::enableSubpixel)
        .def_readwrite("enableExtendedDisparity", &StereoDepthProperties::enableExtendedDisparity)
        .def_readwrite("rectifyMirrorFrame",      &StereoDepthProperties::rectifyMirrorFrame)
        .def_readwrite("rectifyEdgeFillColor",    &StereoDepthProperties::rectifyEdgeFillColor)
        .def_readwrite("enableOutputRectified",   &StereoDepthProperties::enableOutputRectified)
        .def_readwrite("enableOutputDepth",       &StereoDepthProperties::enableOutputDepth)
        .def_readwrite("width",                   &StereoDepthProperties::width)
        .def_readwrite("height",                  &StereoDepthProperties::height)
        ;

    py::enum_<StereoDepthProperties::MedianFilter>(stereoDepthProperties, "MedianFilter")
        .value("MEDIAN_OFF", StereoDepthProperties::MedianFilter::MEDIAN_OFF)
        .value("KERNEL_3x3", StereoDepthProperties::MedianFilter::KERNEL_3x3)
        .value("KERNEL_5x5", StereoDepthProperties::MedianFilter::KERNEL_5x5)
        .value("KERNEL_7x7", StereoDepthProperties::MedianFilter::KERNEL_7x7)
        ;


    // VideoEncoder props
    py::class_<VideoEncoderProperties> videoEncoderProperties(m, "VideoEncoderProperties");
    videoEncoderProperties
        .def_readwrite("bitrate", &VideoEncoderProperties::bitrate)
        .def_readwrite("keyframeFrequency", &VideoEncoderProperties::keyframeFrequency)
        .def_readwrite("maxBitrate", &VideoEncoderProperties::maxBitrate)
        .def_readwrite("numBFrames", &VideoEncoderProperties::numBFrames)
        .def_readwrite("numFramesPool", &VideoEncoderProperties::numFramesPool)
        .def_readwrite("profile", &VideoEncoderProperties::profile)
        .def_readwrite("quality", &VideoEncoderProperties::quality)
        .def_readwrite("rateCtrlMode", &VideoEncoderProperties::rateCtrlMode)
        .def_readwrite("width", &VideoEncoderProperties::width)
        .def_readwrite("height", &VideoEncoderProperties::height)
        ;

    py::enum_<VideoEncoderProperties::Profile>(videoEncoderProperties, "Profile")
        .value("H264_BASELINE", VideoEncoderProperties::Profile::H264_BASELINE)
        .value("H264_HIGH", VideoEncoderProperties::Profile::H264_HIGH)
        .value("H264_MAIN", VideoEncoderProperties::Profile::H264_MAIN)
        .value("H265_MAIN", VideoEncoderProperties::Profile::H265_MAIN)
        .value("MJPEG", VideoEncoderProperties::Profile::MJPEG)
        ;

    py::enum_<VideoEncoderProperties::RateControlMode>(videoEncoderProperties, "RateControlMode")
        .value("CBR", VideoEncoderProperties::RateControlMode::CBR)
        .value("VBR", VideoEncoderProperties::RateControlMode::VBR)
        ;     

    py::class_<SystemLoggerProperties>(m, "SystemLoggerProperties")
        .def_readwrite("rateHz", &SystemLoggerProperties::rateHz)
        ;

    

}<|MERGE_RESOLUTION|>--- conflicted
+++ resolved
@@ -168,15 +168,6 @@
         .def_readonly("out", &ImageManip::out)
         .def_readonly("initialConfig", &ImageManip::initialConfig)
         // setters
-<<<<<<< HEAD
-        .def("setCropRect", &ImageManip::setCropRect)
-        .def("setCenterCrop", &ImageManip::setCenterCrop)
-        .def("setResize", &ImageManip::setResize)
-        .def("setResizeThumbnail", &ImageManip::setResizeThumbnail)
-        .def("setFrameType", &ImageManip::setFrameType)
-        .def("setHorizontalFlip", &ImageManip::setHorizontalFlip)
-        .def("setKeepAspectRatio", &ImageManip::setKeepAspectRatio)
-=======
         
         .def("setCropRect", [](ImageManip& im, float xmin, float ymin, float xmax, float ymax) {
             // Issue a deprecation warning
@@ -230,8 +221,9 @@
             im.setHorizontalFlip(flip);
             HEDLEY_DIAGNOSTIC_POP
         })
-
->>>>>>> 122f28ce
+        
+        .def("setKeepAspectRatio", &ImageManip::setKeepAspectRatio)
+
         .def("setWaitForConfigInput", &ImageManip::setWaitForConfigInput)
         .def("setNumFramesPool", &ImageManip::setNumFramesPool)
         .def("setMaxOutputFrameSize", &ImageManip::setMaxOutputFrameSize)
