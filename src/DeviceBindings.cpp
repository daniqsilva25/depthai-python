--- conflicted
+++ resolved
@@ -253,11 +253,8 @@
         .def("setSystemInformationLoggingRate", [](DeviceBase& d, float hz) { py::gil_scoped_release release; d.setSystemInformationLoggingRate(hz); }, py::arg("rateHz"), DOC(dai, DeviceBase, setSystemInformationLoggingRate))
         .def("getSystemInformationLoggingRate", [](DeviceBase& d) { py::gil_scoped_release release; return d.getSystemInformationLoggingRate(); }, DOC(dai, DeviceBase, getSystemInformationLoggingRate))
         .def("getConnectedCameras", [](DeviceBase& d) { py::gil_scoped_release release; return d.getConnectedCameras(); }, DOC(dai, DeviceBase, getConnectedCameras))
-<<<<<<< HEAD
         .def("getConnectedCameraProperties", [](DeviceBase& d) { py::gil_scoped_release release; return d.getConnectedCameraProperties(); }, DOC(dai, DeviceBase, getConnectedCameraProperties))
-=======
         .def("getCameraSensorNames", [](DeviceBase& d) { py::gil_scoped_release release; return d.getCameraSensorNames(); }, DOC(dai, DeviceBase, getCameraSensorNames))
->>>>>>> f705fe14
         .def("getDdrMemoryUsage", [](DeviceBase& d) { py::gil_scoped_release release; return d.getDdrMemoryUsage(); }, DOC(dai, DeviceBase, getDdrMemoryUsage))
         .def("getCmxMemoryUsage", [](DeviceBase& d) { py::gil_scoped_release release; return d.getCmxMemoryUsage(); }, DOC(dai, DeviceBase, getCmxMemoryUsage))
         .def("getLeonCssHeapUsage", [](DeviceBase& d) { py::gil_scoped_release release; return d.getLeonCssHeapUsage(); }, DOC(dai, DeviceBase, getLeonCssHeapUsage))
