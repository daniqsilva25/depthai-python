--- conflicted
+++ resolved
@@ -121,7 +121,7 @@
     py::class_<Device>(m, "Device", DOC(dai, Device))
         // Python only methods
         .def("__enter__", [](py::object obj){ return obj; })
-        .def("__exit__", [](Device& d, py::object type, py::object value, py::object traceback) { 
+        .def("__exit__", [](Device& d, py::object type, py::object value, py::object traceback) {
             py::gil_scoped_release release;
             d.close();
         })
@@ -157,11 +157,6 @@
             return std::unique_ptr<Device>(new Device(pipeline, deviceInfo, pathToCmd));
         }), py::arg("pipeline"), py::arg("deviceDesc"), py::arg("pathToCmd"), DOC(dai, Device, Device, 5))
 
-<<<<<<< HEAD
-        .def("isPipelineRunning", [](Device& d) { py::gil_scoped_release release; return d.isPipelineRunning(); }, DOC(dai, Device, isPipelineRunning))
-        .def("startPipeline", [](Device& d) { py::gil_scoped_release release; return d.startPipeline(); }, DOC(dai, Device, startPipeline))
-=======
-
         // Device constructor - OpenVINO version
         .def(py::init([](OpenVINO::Version version){ return deviceConstructorHelper(version); }), py::arg("version") = Pipeline::DEFAULT_OPENVINO_VERSION, DOC(dai, Device, Device, 6))
         .def(py::init([](OpenVINO::Version version, bool usb2Mode){
@@ -181,17 +176,17 @@
             return std::unique_ptr<Device>(new Device(version, deviceInfo, pathToCmd));
         }), py::arg("version"), py::arg("deviceDesc"), py::arg("pathToCmd"), DOC(dai, Device, Device, 10))
 
-        .def("isPipelineRunning", &Device::isPipelineRunning, DOC(dai, Device, isPipelineRunning))
+        .def("isPipelineRunning", [](Device& d) { py::gil_scoped_release release; return d.isPipelineRunning(); }, DOC(dai, Device, isPipelineRunning))
         .def("startPipeline", [](Device& d){
             // Issue an deprecation warning
             PyErr_WarnEx(PyExc_DeprecationWarning, "Device(pipeline) starts the pipeline automatically. Use Device() and startPipeline(pipeline) otherwise", 1);
             HEDLEY_DIAGNOSTIC_PUSH
             HEDLEY_DIAGNOSTIC_DISABLE_DEPRECATED
+            py::gil_scoped_release release;
             d.startPipeline();
             HEDLEY_DIAGNOSTIC_POP
         }, DOC(dai, Device, startPipeline))
-        .def("startPipeline", py::overload_cast<const Pipeline&>(&Device::startPipeline), DOC(dai, Device, startPipeline, 2))
->>>>>>> ca390510
+        .def("startPipeline", [](Device& d, const Pipeline& pipeline) { py::gil_scoped_release release; return d.startPipeline(pipeline); }, DOC(dai, Device, startPipeline, 2))
 
         .def("getOutputQueue", static_cast<std::shared_ptr<DataOutputQueue>(Device::*)(const std::string&)>(&Device::getOutputQueue), py::arg("name"), DOC(dai, Device, getOutputQueue))
         .def("getOutputQueue", static_cast<std::shared_ptr<DataOutputQueue>(Device::*)(const std::string&, unsigned int, bool)>(&Device::getOutputQueue), py::arg("name"), py::arg("maxSize"), py::arg("blocking") = true, DOC(dai, Device, getOutputQueue, 2))
@@ -230,11 +225,11 @@
         }, py::arg("timeout") = std::chrono::microseconds(-1), DOC(dai, Device, getQueueEvent, 4))
 
         //.def("setCallback", DeviceWrapper::wrap(&Device::setCallback), py::arg("name"), py::arg("callback"))
-<<<<<<< HEAD
         .def("setLogLevel", [](Device& d, LogLevel l) { py::gil_scoped_release release; d.setLogLevel(l); }, py::arg("level"), DOC(dai, Device, setLogLevel))
         .def("getLogLevel", [](Device& d) { py::gil_scoped_release release; return d.getLogLevel(); }, DOC(dai, Device, getLogLevel))
         .def("setSystemInformationLoggingRate", [](Device& d, float hz) { py::gil_scoped_release release; d.setSystemInformationLoggingRate(hz); }, py::arg("rateHz"), DOC(dai, Device, setSystemInformationLoggingRate))
         .def("getSystemInformationLoggingRate", [](Device& d) { py::gil_scoped_release release; return d.getSystemInformationLoggingRate(); }, DOC(dai, Device, getSystemInformationLoggingRate))
+        .def("getConnectedCameras", [](Device& d) { py::gil_scoped_release release; return d.getConnectedCameras(); }, DOC(dai, Device, getConnectedCameras))
         .def("getDdrMemoryUsage", [](Device& d) { py::gil_scoped_release release; return d.getDdrMemoryUsage(); }, DOC(dai, Device, getDdrMemoryUsage))
         .def("getCmxMemoryUsage", [](Device& d) { py::gil_scoped_release release; return d.getCmxMemoryUsage(); }, DOC(dai, Device, getCmxMemoryUsage))
         .def("getLeonCssHeapUsage", [](Device& d) { py::gil_scoped_release release; return d.getLeonCssHeapUsage(); }, DOC(dai, Device, getLeonCssHeapUsage))
@@ -246,24 +241,6 @@
         .def("getLogOutputLevel", [](Device& d) { py::gil_scoped_release release; return d.getLogOutputLevel(); }, DOC(dai, Device, getLogOutputLevel))
         .def("addLogCallback", [](Device& d, std::function<void(LogMessage)> callback) { py::gil_scoped_release release; return d.addLogCallback(callback); }, py::arg("callback"), DOC(dai, Device, addLogCallback))
         .def("removeLogCallback", [](Device& d, int cbId) { py::gil_scoped_release release; return d.removeLogCallback(cbId); }, py::arg("callbackId"), DOC(dai, Device, removeLogCallback))
-=======
-        .def("setLogLevel", &Device::setLogLevel, py::arg("level"), DOC(dai, Device, setLogLevel))
-        .def("getLogLevel", &Device::getLogLevel, DOC(dai, Device, getLogLevel))
-        .def("setSystemInformationLoggingRate", &Device::setSystemInformationLoggingRate, py::arg("rateHz"), DOC(dai, Device, setSystemInformationLoggingRate))
-        .def("getSystemInformationLoggingRate", &Device::getSystemInformationLoggingRate, DOC(dai, Device, getSystemInformationLoggingRate))
-        .def("getConnectedCameras", &Device::getConnectedCameras, DOC(dai, Device, getConnectedCameras))
-        .def("getDdrMemoryUsage", &Device::getDdrMemoryUsage, DOC(dai, Device, getDdrMemoryUsage))
-        .def("getCmxMemoryUsage", &Device::getCmxMemoryUsage, DOC(dai, Device, getCmxMemoryUsage))
-        .def("getLeonCssHeapUsage", &Device::getLeonCssHeapUsage, DOC(dai, Device, getLeonCssHeapUsage))
-        .def("getLeonMssHeapUsage", &Device::getLeonMssHeapUsage, DOC(dai, Device, getLeonMssHeapUsage))
-        .def("getChipTemperature", &Device::getChipTemperature, DOC(dai, Device, getChipTemperature))
-        .def("getLeonCssCpuUsage", &Device::getLeonCssCpuUsage, DOC(dai, Device, getLeonCssCpuUsage))
-        .def("getLeonMssCpuUsage", &Device::getLeonMssCpuUsage, DOC(dai, Device, getLeonMssCpuUsage))
-        .def("setLogOutputLevel", &Device::setLogOutputLevel, py::arg("level"), DOC(dai, Device, setLogOutputLevel))
-        .def("getLogOutputLevel", &Device::getLogOutputLevel, DOC(dai, Device, getLogOutputLevel))
-        .def("addLogCallback", &Device::addLogCallback, py::arg("callback"), DOC(dai, Device, addLogCallback))
-        .def("removeLogCallback", &Device::removeLogCallback, py::arg("callbackId"), DOC(dai, Device, removeLogCallback))
->>>>>>> ca390510
         ;
 
 }