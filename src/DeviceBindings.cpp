#include "DeviceBindings.hpp"

// depthai
#include "depthai/device/Device.hpp"
#include "depthai/pipeline/Pipeline.hpp"
#include "depthai/utility/Clock.hpp"
#include "depthai/xlink/XLinkConnection.hpp"

// std::chrono bindings
#include <pybind11/chrono.h>
// py::detail
#include <pybind11/detail/common.h>
// hedley
#include <hedley/hedley.h>
// STL Bind
#include <pybind11/stl_bind.h>

PYBIND11_MAKE_OPAQUE(std::unordered_map<std::int8_t, dai::BoardConfig::GPIO>);
PYBIND11_MAKE_OPAQUE(std::unordered_map<std::int8_t, dai::BoardConfig::UART>);

// Searches for available devices (as Device constructor)
// but pooling, to check for python interrupts, and releases GIL in between

template<typename DEVICE, class... Args>
static auto deviceSearchHelper(Args&&... args){

    bool found;
    dai::DeviceInfo deviceInfo;
    // releases python GIL
    py::gil_scoped_release release;
    std::tie(found, deviceInfo) = DEVICE::getAnyAvailableDevice(DEVICE::getDefaultSearchTime(), [](){
        py::gil_scoped_acquire acquire;
        if (PyErr_CheckSignals() != 0) throw py::error_already_set();
    });

    // if no devices found, then throw
    if(!found) throw std::runtime_error("No available devices");

    return deviceInfo;
}


static std::vector<std::string> deviceGetQueueEventsHelper(dai::Device& d, const std::vector<std::string>& queueNames, std::size_t maxNumEvents, std::chrono::microseconds timeout){
    using namespace std::chrono;

    // if timeout < 0, unlimited timeout
    bool unlimitedTimeout = timeout < microseconds(0);
    auto startTime = steady_clock::now();
    do {
        {
            // releases python GIL
            py::gil_scoped_release release;
            // block for 100ms
            auto events = d.getQueueEvents(queueNames, maxNumEvents, std::chrono::milliseconds(100));
            if(!events.empty()) return events;
        }
        // reacquires python GIL for PyErr_CheckSignals call
        // check if interrupt triggered in between
        if (PyErr_CheckSignals() != 0) throw py::error_already_set();
    } while(unlimitedTimeout || steady_clock::now() - startTime < timeout);

    return std::vector<std::string>();
}


template<typename D, typename ARG>
static void bindConstructors(ARG& arg){
    using namespace dai;

    arg
    .def(py::init([](const Pipeline& pipeline){
        auto dev = deviceSearchHelper<D>();
        py::gil_scoped_release release;
        return std::make_unique<D>(pipeline, dev);
    }), py::arg("pipeline"), DOC(dai, DeviceBase, DeviceBase))
    .def(py::init([](const Pipeline& pipeline, bool usb2Mode){
        auto dev = deviceSearchHelper<D>();
        py::gil_scoped_release release;
        return std::make_unique<D>(pipeline, dev, usb2Mode);
    }), py::arg("pipeline"), py::arg("usb2Mode"), DOC(dai, DeviceBase, DeviceBase, 2))
    .def(py::init([](const Pipeline& pipeline, UsbSpeed maxUsbSpeed){
        auto dev = deviceSearchHelper<D>();
        py::gil_scoped_release release;
        return std::make_unique<D>(pipeline, dev, maxUsbSpeed);
    }), py::arg("pipeline"), py::arg("maxUsbSpeed"), DOC(dai, DeviceBase, DeviceBase, 3))
    .def(py::init([](const Pipeline& pipeline, const dai::Path& pathToCmd){
        auto dev = deviceSearchHelper<D>();
        py::gil_scoped_release release;
        return std::make_unique<D>(pipeline, dev, pathToCmd);
    }), py::arg("pipeline"), py::arg("pathToCmd"), DOC(dai, DeviceBase, DeviceBase, 4))
    .def(py::init([](const Pipeline& pipeline, const DeviceInfo& deviceInfo, bool usb2Mode){
        py::gil_scoped_release release;
        return std::make_unique<D>(pipeline, deviceInfo, usb2Mode);
    }), py::arg("pipeline"), py::arg("devInfo"), py::arg("usb2Mode") = false, DOC(dai, DeviceBase, DeviceBase, 6))
    .def(py::init([](const Pipeline& pipeline, const DeviceInfo& deviceInfo, UsbSpeed maxUsbSpeed){
        py::gil_scoped_release release;
        return std::make_unique<D>(pipeline, deviceInfo, maxUsbSpeed);
    }), py::arg("pipeline"), py::arg("deviceInfo"), py::arg("maxUsbSpeed"), DOC(dai, DeviceBase, DeviceBase, 7))
    .def(py::init([](const Pipeline& pipeline, const DeviceInfo& deviceInfo, dai::Path pathToCmd){
        py::gil_scoped_release release;
        return std::make_unique<D>(pipeline, deviceInfo, pathToCmd);
    }), py::arg("pipeline"), py::arg("devInfo"), py::arg("pathToCmd"), DOC(dai, DeviceBase, DeviceBase, 8))

    // DeviceBase constructor - OpenVINO version
    .def(py::init([](OpenVINO::Version version){
        auto dev = deviceSearchHelper<D>();
        py::gil_scoped_release release;
        return std::make_unique<D>(version, dev);
    }), py::arg("version") = OpenVINO::DEFAULT_VERSION, DOC(dai, DeviceBase, DeviceBase, 10))
    .def(py::init([](OpenVINO::Version version, bool usb2Mode){
        auto dev = deviceSearchHelper<D>();
        py::gil_scoped_release release;
        return std::make_unique<D>(version, dev, usb2Mode);
    }), py::arg("version"), py::arg("usb2Mode") = false, DOC(dai, DeviceBase, DeviceBase, 11))
    .def(py::init([](OpenVINO::Version version, UsbSpeed maxUsbSpeed){
        auto dev = deviceSearchHelper<D>();
        py::gil_scoped_release release;
        return std::make_unique<D>(version, dev, maxUsbSpeed);
    }), py::arg("version"), py::arg("maxUsbSpeed"), DOC(dai, DeviceBase, DeviceBase, 12))
    .def(py::init([](OpenVINO::Version version, const dai::Path& pathToCmd){
        auto dev = deviceSearchHelper<D>();
        py::gil_scoped_release release;
        return std::make_unique<D>(version, dev, pathToCmd);
    }), py::arg("version"), py::arg("pathToCmd"), DOC(dai, DeviceBase, DeviceBase, 13))
    .def(py::init([](OpenVINO::Version version, const DeviceInfo& deviceInfo, bool usb2Mode){
        py::gil_scoped_release release;
        return std::make_unique<D>(version, deviceInfo, usb2Mode);
    }), py::arg("version"), py::arg("deviceDesc"), py::arg("usb2Mode") = false, DOC(dai, DeviceBase, DeviceBase, 15))
    .def(py::init([](OpenVINO::Version version, const DeviceInfo& deviceInfo, UsbSpeed maxUsbSpeed){
        py::gil_scoped_release release;
        return std::make_unique<D>(version, deviceInfo, maxUsbSpeed);
    }), py::arg("version"), py::arg("deviceInfo"), py::arg("maxUsbSpeed"), DOC(dai, DeviceBase, DeviceBase, 16))
    .def(py::init([](OpenVINO::Version version, const DeviceInfo& deviceInfo, dai::Path pathToCmd){
        py::gil_scoped_release release;
        return std::make_unique<D>(version, deviceInfo, pathToCmd);
    }), py::arg("version"), py::arg("deviceDesc"), py::arg("pathToCmd"), DOC(dai, DeviceBase, DeviceBase, 17))
    .def(py::init([](typename D::Config config){
        auto dev = deviceSearchHelper<D>();
        py::gil_scoped_release release;
        return std::make_unique<D>(config, dev);
    }), py::arg("config"), DOC(dai, DeviceBase, DeviceBase, 18))
    .def(py::init([](typename D::Config config, const DeviceInfo& deviceInfo){
        py::gil_scoped_release release;
        return std::make_unique<D>(config, deviceInfo);
    }), py::arg("config"), py::arg("deviceInfo"), DOC(dai, DeviceBase, DeviceBase, 19))
    ;

}



void DeviceBindings::bind(pybind11::module& m, void* pCallstack){

    using namespace dai;

    // Type definitions
    py::class_<DeviceBase> deviceBase(m, "DeviceBase", DOC(dai, DeviceBase));
    py::class_<Device, DeviceBase> device(m, "Device", DOC(dai, Device));
    py::class_<Device::Config> deviceConfig(device, "Config", DOC(dai, DeviceBase, Config));
    py::class_<BoardConfig> boardConfig(m, "BoardConfig", DOC(dai, BoardConfig));
    py::class_<BoardConfig::USB> boardConfigUsb(boardConfig, "USB", DOC(dai, BoardConfig, USB));
    py::class_<BoardConfig::Network> boardConfigNetwork(boardConfig, "Network", DOC(dai, BoardConfig, Network));
    py::class_<BoardConfig::GPIO> boardConfigGpio(boardConfig, "GPIO", DOC(dai, BoardConfig, GPIO));
    py::enum_<BoardConfig::GPIO::Mode> boardConfigGpioMode(boardConfigGpio, "Mode", DOC(dai, BoardConfig, GPIO, Mode));
    py::enum_<BoardConfig::GPIO::Direction> boardConfigGpioDirection(boardConfigGpio, "Direction", DOC(dai, BoardConfig, GPIO, Direction));
    py::enum_<BoardConfig::GPIO::Level> boardConfigGpioLevel(boardConfigGpio, "Level", DOC(dai, BoardConfig, GPIO, Level));
    py::enum_<BoardConfig::GPIO::Pull> boardConfigGpioPull(boardConfigGpio, "Pull", DOC(dai, BoardConfig, GPIO, Pull));
    py::enum_<BoardConfig::GPIO::Drive> boardConfigGpioDrive(boardConfigGpio, "Drive", DOC(dai, BoardConfig, GPIO, Drive));
    py::class_<BoardConfig::UART> boardConfigUart(boardConfig, "UART", DOC(dai, BoardConfig, UART));
    struct PyClock{};
    py::class_<PyClock> clock(m, "Clock");


    py::bind_map<std::unordered_map<std::int8_t, dai::BoardConfig::GPIO>>(boardConfig, "GPIOMap");
    py::bind_map<std::unordered_map<std::int8_t, dai::BoardConfig::UART>>(boardConfig, "UARTMap");


    ///////////////////////////////////////////////////////////////////////
    ///////////////////////////////////////////////////////////////////////
    ///////////////////////////////////////////////////////////////////////
    // Call the rest of the type defines, then perform the actual bindings
    Callstack* callstack = (Callstack*) pCallstack;
    auto cb = callstack->top();
    callstack->pop();
    cb(m, pCallstack);
    ///////////////////////////////////////////////////////////////////////
    ///////////////////////////////////////////////////////////////////////
    ///////////////////////////////////////////////////////////////////////


    // Bind BoardConfig::USB
    boardConfigUsb
        .def(py::init<>())
        .def_readwrite("vid", &BoardConfig::USB::vid)
        .def_readwrite("pid", &BoardConfig::USB::pid)
        .def_readwrite("flashBootedVid", &BoardConfig::USB::flashBootedVid)
        .def_readwrite("flashBootedPid", &BoardConfig::USB::flashBootedPid)
        .def_readwrite("maxSpeed", &BoardConfig::USB::maxSpeed)
    ;

    // Bind BoardConfig::Network
    boardConfigNetwork
        .def(py::init<>())
        .def_readwrite("mtu", &BoardConfig::Network::mtu)
<<<<<<< HEAD
=======
        .def_readwrite("xlinkTcpNoDelay", &BoardConfig::Network::xlinkTcpNoDelay)
>>>>>>> e5996f27
    ;

    // GPIO Mode
    boardConfigGpioMode
        .value("ALT_MODE_0", BoardConfig::GPIO::ALT_MODE_0, DOC(dai, BoardConfig, GPIO, Mode, ALT_MODE_0))
        .value("ALT_MODE_1", BoardConfig::GPIO::ALT_MODE_1, DOC(dai, BoardConfig, GPIO, Mode, ALT_MODE_1))
        .value("ALT_MODE_2", BoardConfig::GPIO::ALT_MODE_2, DOC(dai, BoardConfig, GPIO, Mode, ALT_MODE_2))
        .value("ALT_MODE_3", BoardConfig::GPIO::ALT_MODE_3, DOC(dai, BoardConfig, GPIO, Mode, ALT_MODE_3))
        .value("ALT_MODE_4", BoardConfig::GPIO::ALT_MODE_4, DOC(dai, BoardConfig, GPIO, Mode, ALT_MODE_4))
        .value("ALT_MODE_5", BoardConfig::GPIO::ALT_MODE_5, DOC(dai, BoardConfig, GPIO, Mode, ALT_MODE_5))
        .value("ALT_MODE_6", BoardConfig::GPIO::ALT_MODE_6, DOC(dai, BoardConfig, GPIO, Mode, ALT_MODE_6))
        .value("DIRECT", BoardConfig::GPIO::DIRECT, DOC(dai, BoardConfig, GPIO, Mode, DIRECT))
        .export_values()
        ;

    // GPIO Direction
    boardConfigGpioDirection
        .value("INPUT", BoardConfig::GPIO::INPUT, DOC(dai, BoardConfig, GPIO, Direction, INPUT))
        .value("OUTPUT", BoardConfig::GPIO::OUTPUT, DOC(dai, BoardConfig, GPIO, Direction, OUTPUT))
        .export_values()
        ;

    // GPIO Level
    boardConfigGpioLevel
        .value("LOW", BoardConfig::GPIO::LOW, DOC(dai, BoardConfig, GPIO, Level, LOW))
        .value("HIGH", BoardConfig::GPIO::HIGH, DOC(dai, BoardConfig, GPIO, Level, HIGH))
        .export_values()
        ;

    // GPIO Pull
    boardConfigGpioPull
        .value("NO_PULL", BoardConfig::GPIO::NO_PULL, DOC(dai, BoardConfig, GPIO, Pull, NO_PULL))
        .value("PULL_UP", BoardConfig::GPIO::PULL_UP, DOC(dai, BoardConfig, GPIO, Pull, PULL_UP))
        .value("PULL_DOWN", BoardConfig::GPIO::PULL_DOWN, DOC(dai, BoardConfig, GPIO, Pull, PULL_DOWN))
        .value("BUS_KEEPER", BoardConfig::GPIO::BUS_KEEPER, DOC(dai, BoardConfig, GPIO, Pull, BUS_KEEPER))
        .export_values()
        ;

    // GPIO Drive
    boardConfigGpioDrive
        .value("MA_2", BoardConfig::GPIO::MA_2, DOC(dai, BoardConfig, GPIO, Drive, MA_2))
        .value("MA_4", BoardConfig::GPIO::MA_4, DOC(dai, BoardConfig, GPIO, Drive, MA_4))
        .value("MA_8", BoardConfig::GPIO::MA_8, DOC(dai, BoardConfig, GPIO, Drive, MA_8))
        .value("MA_12", BoardConfig::GPIO::MA_12, DOC(dai, BoardConfig, GPIO, Drive, MA_12))
        .export_values()
        ;

    // Bind BoardConfig::GPIO
    boardConfigGpio
        .def(py::init<>())
        .def(py::init<BoardConfig::GPIO::Direction>())
        .def(py::init<BoardConfig::GPIO::Direction, BoardConfig::GPIO::Level>())
        .def(py::init<BoardConfig::GPIO::Direction, BoardConfig::GPIO::Level, BoardConfig::GPIO::Pull>())
        .def(py::init<BoardConfig::GPIO::Direction, BoardConfig::GPIO::Mode>())
        .def(py::init<BoardConfig::GPIO::Direction, BoardConfig::GPIO::Mode, BoardConfig::GPIO::Pull>())
        .def_readwrite("mode", &BoardConfig::GPIO::mode)
        .def_readwrite("direction", &BoardConfig::GPIO::direction)
        .def_readwrite("level", &BoardConfig::GPIO::level)
        .def_readwrite("pull", &BoardConfig::GPIO::pull)
        .def_readwrite("drive", &BoardConfig::GPIO::drive)
        .def_readwrite("schmitt", &BoardConfig::GPIO::schmitt)
        .def_readwrite("slewFast", &BoardConfig::GPIO::slewFast)
    ;

    // Bind BoardConfig::UART
    boardConfigUart
        .def(py::init<>())
        .def_readwrite("tmp", &BoardConfig::UART::tmp)
    ;

    // Bind BoardConfig
    boardConfig
        .def(py::init<>())
        .def_readwrite("usb", &BoardConfig::usb)
        .def_readwrite("network", &BoardConfig::network)
        .def_readwrite("sysctl", &BoardConfig::sysctl)
        .def_readwrite("watchdogTimeoutMs", &BoardConfig::watchdogTimeoutMs)
        .def_readwrite("watchdogInitialDelayMs", &BoardConfig::watchdogInitialDelayMs)
        .def_readwrite("gpio", &BoardConfig::gpio)
        .def_readwrite("uart", &BoardConfig::uart)
    ;

    // Bind Device::Config
    deviceConfig
        .def(py::init<>())
        .def_readwrite("version", &Device::Config::version)
        .def_readwrite("board", &Device::Config::board)
    ;

    // Bind constructors
    bindConstructors<DeviceBase>(deviceBase);
    // Bind the rest
    deviceBase
        // Python only methods
        .def("__enter__", [](DeviceBase& d) -> DeviceBase& { return d; })
        .def("__exit__", [](DeviceBase& d, py::object type, py::object value, py::object traceback) {
            py::gil_scoped_release release;
            d.close();
        })
        .def("close", [](DeviceBase& d) { py::gil_scoped_release release; d.close(); }, "Closes the connection to device. Better alternative is the usage of context manager: `with depthai.Device(pipeline) as device:`")
        .def("isClosed", &DeviceBase::isClosed, "Check if the device is still connected`")

        //dai::Device methods
        //static
        .def_static("getAnyAvailableDevice", [](std::chrono::milliseconds ms){ return DeviceBase::getAnyAvailableDevice(ms); }, py::arg("timeout"), DOC(dai, DeviceBase, getAnyAvailableDevice))
        .def_static("getAnyAvailableDevice", [](){ return DeviceBase::getAnyAvailableDevice(); }, DOC(dai, DeviceBase, getAnyAvailableDevice, 2))
        .def_static("getFirstAvailableDevice", &DeviceBase::getFirstAvailableDevice, py::arg("skipInvalidDevices") = true, DOC(dai, DeviceBase, getFirstAvailableDevice))
        .def_static("getAllAvailableDevices", &DeviceBase::getAllAvailableDevices, DOC(dai, DeviceBase, getAllAvailableDevices))
        .def_static("getEmbeddedDeviceBinary", py::overload_cast<bool, OpenVINO::Version>(&DeviceBase::getEmbeddedDeviceBinary), py::arg("usb2Mode"), py::arg("version") = OpenVINO::DEFAULT_VERSION, DOC(dai, DeviceBase, getEmbeddedDeviceBinary))
        .def_static("getEmbeddedDeviceBinary", py::overload_cast<DeviceBase::Config>(&DeviceBase::getEmbeddedDeviceBinary), py::arg("config"), DOC(dai, DeviceBase, getEmbeddedDeviceBinary, 2))
        .def_static("getDeviceByMxId", &DeviceBase::getDeviceByMxId, py::arg("mxId"), DOC(dai, DeviceBase, getDeviceByMxId))

        // methods
        .def("isPipelineRunning", [](DeviceBase& d) { py::gil_scoped_release release; return d.isPipelineRunning(); }, DOC(dai, DeviceBase, isPipelineRunning))
        .def("startPipeline", [](DeviceBase& d){
            // Issue an deprecation warning
            PyErr_WarnEx(PyExc_DeprecationWarning, "Device(pipeline) starts the pipeline automatically. Use Device() and startPipeline(pipeline) otherwise", 1);
            HEDLEY_DIAGNOSTIC_PUSH
            HEDLEY_DIAGNOSTIC_DISABLE_DEPRECATED
            py::gil_scoped_release release;
            d.startPipeline();
            HEDLEY_DIAGNOSTIC_POP
        }, DOC(dai, DeviceBase, startPipeline))
        .def("startPipeline", [](DeviceBase& d, const Pipeline& pipeline) { py::gil_scoped_release release; return d.startPipeline(pipeline); }, DOC(dai, DeviceBase, startPipeline, 2))

        // Doesn't require GIL release (eg, don't do RPC or long blocking things in background)
        .def("setLogOutputLevel", &DeviceBase::setLogOutputLevel, py::arg("level"), DOC(dai, DeviceBase, setLogOutputLevel))
        .def("getLogOutputLevel", &DeviceBase::getLogOutputLevel, DOC(dai, DeviceBase, getLogOutputLevel))

        // Requires GIL release
        .def("setLogLevel", [](DeviceBase& d, LogLevel l) { py::gil_scoped_release release; d.setLogLevel(l); }, py::arg("level"), DOC(dai, DeviceBase, setLogLevel))
        .def("getLogLevel", [](DeviceBase& d) { py::gil_scoped_release release; return d.getLogLevel(); }, DOC(dai, DeviceBase, getLogLevel))
        .def("setSystemInformationLoggingRate", [](DeviceBase& d, float hz) { py::gil_scoped_release release; d.setSystemInformationLoggingRate(hz); }, py::arg("rateHz"), DOC(dai, DeviceBase, setSystemInformationLoggingRate))
        .def("getSystemInformationLoggingRate", [](DeviceBase& d) { py::gil_scoped_release release; return d.getSystemInformationLoggingRate(); }, DOC(dai, DeviceBase, getSystemInformationLoggingRate))
        .def("getConnectedCameras", [](DeviceBase& d) { py::gil_scoped_release release; return d.getConnectedCameras(); }, DOC(dai, DeviceBase, getConnectedCameras))
        .def("getConnectedCameraProperties", [](DeviceBase& d) { py::gil_scoped_release release; return d.getConnectedCameraProperties(); }, DOC(dai, DeviceBase, getConnectedCameraProperties))
        .def("getCameraSensorNames", [](DeviceBase& d) { py::gil_scoped_release release; return d.getCameraSensorNames(); }, DOC(dai, DeviceBase, getCameraSensorNames))
        .def("getDdrMemoryUsage", [](DeviceBase& d) { py::gil_scoped_release release; return d.getDdrMemoryUsage(); }, DOC(dai, DeviceBase, getDdrMemoryUsage))
        .def("getCmxMemoryUsage", [](DeviceBase& d) { py::gil_scoped_release release; return d.getCmxMemoryUsage(); }, DOC(dai, DeviceBase, getCmxMemoryUsage))
        .def("getLeonCssHeapUsage", [](DeviceBase& d) { py::gil_scoped_release release; return d.getLeonCssHeapUsage(); }, DOC(dai, DeviceBase, getLeonCssHeapUsage))
        .def("getLeonMssHeapUsage", [](DeviceBase& d) { py::gil_scoped_release release; return d.getLeonMssHeapUsage(); }, DOC(dai, DeviceBase, getLeonMssHeapUsage))
        .def("getChipTemperature", [](DeviceBase& d) { py::gil_scoped_release release; return d.getChipTemperature(); }, DOC(dai, DeviceBase, getChipTemperature))
        .def("getLeonCssCpuUsage", [](DeviceBase& d) { py::gil_scoped_release release; return d.getLeonCssCpuUsage(); }, DOC(dai, DeviceBase, getLeonCssCpuUsage))
        .def("getLeonMssCpuUsage", [](DeviceBase& d) { py::gil_scoped_release release; return d.getLeonMssCpuUsage(); }, DOC(dai, DeviceBase, getLeonMssCpuUsage))
        .def("addLogCallback", [](DeviceBase& d, std::function<void(LogMessage)> callback) { py::gil_scoped_release release; return d.addLogCallback(callback); }, py::arg("callback"), DOC(dai, DeviceBase, addLogCallback))
        .def("removeLogCallback", [](DeviceBase& d, int cbId) { py::gil_scoped_release release; return d.removeLogCallback(cbId); }, py::arg("callbackId"), DOC(dai, DeviceBase, removeLogCallback))
        .def("getUsbSpeed", [](DeviceBase& d) { py::gil_scoped_release release; return d.getUsbSpeed(); }, DOC(dai, DeviceBase, getUsbSpeed))
        .def("getDeviceInfo", [](DeviceBase& d) { py::gil_scoped_release release; return d.getDeviceInfo(); }, DOC(dai, DeviceBase, getDeviceInfo))
        .def("getMxId", [](DeviceBase& d) { py::gil_scoped_release release; return d.getMxId(); }, DOC(dai, DeviceBase, getMxId))
        .def("readCalibration", [](DeviceBase& d) { py::gil_scoped_release release; return d.readCalibration(); }, DOC(dai, DeviceBase, readCalibration))
        .def("flashCalibration", [](DeviceBase& d, CalibrationHandler calibrationDataHandler) { py::gil_scoped_release release; return d.flashCalibration(calibrationDataHandler); }, py::arg("calibrationDataHandler"), DOC(dai, DeviceBase, flashCalibration))
        .def("setXLinkChunkSize", [](DeviceBase& d, int s) { py::gil_scoped_release release; d.setXLinkChunkSize(s); }, py::arg("sizeBytes"), DOC(dai, DeviceBase, setXLinkChunkSize))
        .def("getXLinkChunkSize", [](DeviceBase& d) { py::gil_scoped_release release; return d.getXLinkChunkSize(); }, DOC(dai, DeviceBase, getXLinkChunkSize))
        .def("setIrLaserDotProjectorBrightness", [](DeviceBase& d, float m, int mask) { py::gil_scoped_release release; d.setIrLaserDotProjectorBrightness(m, mask); }, py::arg("mA"), py::arg("mask") = -1, DOC(dai, DeviceBase, setIrLaserDotProjectorBrightness))
        .def("setIrFloodLightBrightness", [](DeviceBase& d, float m, int mask) { py::gil_scoped_release release; d.setIrFloodLightBrightness(m, mask); }, py::arg("mA"), py::arg("mask") = -1, DOC(dai, DeviceBase, setIrFloodLightBrightness))
        .def("getIrDrivers", [](DeviceBase& d) { py::gil_scoped_release release; return d.getIrDrivers(); }, DOC(dai, DeviceBase, getIrDrivers))
        .def("isEepromAvailable", [](DeviceBase& d) { py::gil_scoped_release release; return d.isEepromAvailable(); }, DOC(dai, DeviceBase, isEepromAvailable))
        .def("flashCalibration2", [](DeviceBase& d, CalibrationHandler ch) { py::gil_scoped_release release; return d.flashCalibration2(ch); }, DOC(dai, DeviceBase, flashCalibration2))
        .def("readCalibration2", [](DeviceBase& d) { py::gil_scoped_release release; return d.readCalibration2(); }, DOC(dai, DeviceBase, readCalibration2))
        .def("readCalibrationOrDefault", [](DeviceBase& d) { py::gil_scoped_release release; return d.readCalibrationOrDefault(); }, DOC(dai, DeviceBase, readCalibrationOrDefault))
        .def("factoryResetCalibration", [](DeviceBase& d) { py::gil_scoped_release release; return d.factoryResetCalibration(); }, DOC(dai, DeviceBase, factoryResetCalibration))
        .def("flashFactoryCalibration", [](DeviceBase& d, CalibrationHandler ch) { py::gil_scoped_release release; return d.flashFactoryCalibration(ch); }, DOC(dai, DeviceBase, flashFactoryCalibration))
        .def("readFactoryCalibration", [](DeviceBase& d) { py::gil_scoped_release release; return d.readFactoryCalibration(); }, DOC(dai, DeviceBase, readFactoryCalibration))
        .def("readFactoryCalibrationOrDefault", [](DeviceBase& d) { py::gil_scoped_release release; return d.readFactoryCalibrationOrDefault(); }, DOC(dai, DeviceBase, readFactoryCalibrationOrDefault))
    ;


    // Bind constructors
    bindConstructors<Device>(device);
    // Bind the rest
    device
        .def("getOutputQueue", static_cast<std::shared_ptr<DataOutputQueue>(Device::*)(const std::string&)>(&Device::getOutputQueue), py::arg("name"), DOC(dai, Device, getOutputQueue))
        .def("getOutputQueue", static_cast<std::shared_ptr<DataOutputQueue>(Device::*)(const std::string&, unsigned int, bool)>(&Device::getOutputQueue), py::arg("name"), py::arg("maxSize"), py::arg("blocking") = true, DOC(dai, Device, getOutputQueue, 2))
        .def("getOutputQueueNames", &Device::getOutputQueueNames, DOC(dai, Device, getOutputQueueNames))

        .def("getInputQueue", static_cast<std::shared_ptr<DataInputQueue>(Device::*)(const std::string&)>(&Device::getInputQueue), py::arg("name"), DOC(dai, Device, getInputQueue))
        .def("getInputQueue", static_cast<std::shared_ptr<DataInputQueue>(Device::*)(const std::string&, unsigned int, bool)>(&Device::getInputQueue), py::arg("name"), py::arg("maxSize"), py::arg("blocking") = true, DOC(dai, Device, getInputQueue, 2))
        .def("getInputQueueNames", &Device::getInputQueueNames, DOC(dai, Device, getInputQueueNames))

        .def("getQueueEvents", [](Device& d, const std::vector<std::string>& queueNames, std::size_t maxNumEvents, std::chrono::microseconds timeout) {
            return deviceGetQueueEventsHelper(d, queueNames, maxNumEvents, timeout);
        }, py::arg("queueNames"), py::arg("maxNumEvents") = std::numeric_limits<std::size_t>::max(), py::arg("timeout") = std::chrono::microseconds(-1), DOC(dai, Device, getQueueEvents))
        .def("getQueueEvents", [](Device& d, std::string queueName, std::size_t maxNumEvents, std::chrono::microseconds timeout) {
            return deviceGetQueueEventsHelper(d, std::vector<std::string>{queueName}, maxNumEvents, timeout);
        }, py::arg("queueName"), py::arg("maxNumEvents") = std::numeric_limits<std::size_t>::max(), py::arg("timeout") = std::chrono::microseconds(-1), DOC(dai, Device, getQueueEvents, 3))
        .def("getQueueEvents", [](Device& d, std::size_t maxNumEvents, std::chrono::microseconds timeout) {
            return deviceGetQueueEventsHelper(d, d.getOutputQueueNames(), maxNumEvents, timeout);
        }, py::arg("maxNumEvents") = std::numeric_limits<std::size_t>::max(), py::arg("timeout") = std::chrono::microseconds(-1), DOC(dai, Device, getQueueEvents, 4))

        .def("getQueueEvent", [](Device& d, const std::vector<std::string>& queueNames, std::chrono::microseconds timeout) {
            auto events = deviceGetQueueEventsHelper(d, queueNames, std::numeric_limits<std::size_t>::max(), timeout);
            if(events.empty()) return std::string("");
            return events[0];
        }, py::arg("queueNames"), py::arg("timeout") = std::chrono::microseconds(-1), DOC(dai, Device, getQueueEvent))

        .def("getQueueEvent", [](Device& d, std::string queueName, std::chrono::microseconds timeout) {
            auto events = deviceGetQueueEventsHelper(d, std::vector<std::string>{queueName}, std::numeric_limits<std::size_t>::max(), timeout);
            if(events.empty()) return std::string("");
            return events[0];
        }, py::arg("queueName"), py::arg("timeout") = std::chrono::microseconds(-1), DOC(dai, Device, getQueueEvent, 3))

        .def("getQueueEvent", [](Device& d, std::chrono::microseconds timeout) {
            auto events = deviceGetQueueEventsHelper(d, d.getOutputQueueNames(), std::numeric_limits<std::size_t>::max(), timeout);
            if(events.empty()) return std::string("");
            return events[0];
        }, py::arg("timeout") = std::chrono::microseconds(-1), DOC(dai, Device, getQueueEvent, 4))

        //.def("setCallback", DeviceWrapper::wrap(&Device::setCallback), py::arg("name"), py::arg("callback"))

    ;

    clock.def("now", &Clock::now);

}<|MERGE_RESOLUTION|>--- conflicted
+++ resolved
@@ -202,10 +202,7 @@
     boardConfigNetwork
         .def(py::init<>())
         .def_readwrite("mtu", &BoardConfig::Network::mtu)
-<<<<<<< HEAD
-=======
         .def_readwrite("xlinkTcpNoDelay", &BoardConfig::Network::xlinkTcpNoDelay)
->>>>>>> e5996f27
     ;
 
     // GPIO Mode
