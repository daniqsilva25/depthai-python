#!/usr/bin/env python3

import cv2
import numpy as np
import depthai as dai
from time import sleep
import datetime
import argparse
from pathlib import Path
import math
import os, re

datasetDefault = str((Path(__file__).parent / Path("../models/dataset")).resolve().absolute())
parser = argparse.ArgumentParser()
parser.add_argument("-p", "--dataset", nargs="?", help="Path to recorded frames", default=None)
parser.add_argument("-d", "--debug", action="store_true", help="Enable debug outputs.")
parser.add_argument("-e", "--evaluate", help="Evaluate the disparity calculation.", default=None)
parser.add_argument("-dumpdispcost", "--dumpdisparitycostvalues", action="store_true", help="Dumps the disparity cost values for each disparity range. 96 byte for each pixel.")
parser.add_argument("--download", action="store_true", help="Downloads the 2014 Middlebury dataset.")
args = parser.parse_args()

if args.evaluate is not None and args.dataset is not None:
    import sys
    raise ValueError("Cannot use both --dataset and --evaluate arguments at the same time.")

evaluation_mode = args.evaluate is not None
args.dataset = args.dataset or datasetDefault

if args.download and args.evaluate is None:
    import sys
    raise ValueError("Cannot use --download without --evaluate argument.")

if args.evaluate is None and not Path(args.dataset).exists():
    import sys
    raise FileNotFoundError(f"Required file/s not found, please run '{sys.executable} install_requirements.py'")

if args.evaluate is not None and not args.download and not Path(args.evaluate).exists():
    import sys
    raise FileNotFoundError(f"Evaluation dataset path does not exist, use the --evaluate argument to specify the path.")

if args.evaluate is not None and args.download and not Path(args.evaluate).exists():
    os.makedirs(args.evaluate)

def download_2014_middlebury(data_path):
    import requests, zipfile, io
    url = "https://vision.middlebury.edu/stereo/data/scenes2014/zip/"
    r = requests.get(url)
    c = r.content
    reg = re.compile(r"href=('|\")(.+\.zip)('|\")")
    matches = reg.findall(c.decode("utf-8"))
    files = [m[1] for m in matches]

    for f in files:
        if os.path.isdir(os.path.join(data_path, f[:-4])):
            print(f"Skipping {f}")
        else:
            print(f"Downloading {f} from {url + f}")
            r = requests.get(url + f)
            print(f"Extracting {f} to {data_path}")
            z = zipfile.ZipFile(io.BytesIO(r.content))
            z.extractall(data_path)

if args.download:
    download_2014_middlebury(args.evaluate)
    if not evaluation_mode:
        sys.exit(0)

class StereoConfigHandler:

    class Trackbar:
        def __init__(self, trackbarName, windowName, minValue, maxValue, defaultValue, handler):
            self.min = minValue
            self.max = maxValue
            self.windowName = windowName
            self.trackbarName = trackbarName
            cv2.createTrackbar(trackbarName, windowName, minValue, maxValue, handler)
            cv2.setTrackbarPos(trackbarName, windowName, defaultValue)

        def set(self, value):
            if value < self.min:
                value = self.min
                print(f"{self.trackbarName} min value is {self.min}")
            if value > self.max:
                value = self.max
                print(f"{self.trackbarName} max value is {self.max}")
            cv2.setTrackbarPos(self.trackbarName, self.windowName, value)

    class CensusMaskHandler:

        stateColor = [(0, 0, 0), (255, 255, 255)]
        gridHeight = 50
        gridWidth = 50

        def fillRectangle(self, row, col):
            src = self.gridList[row][col]["topLeft"]
            dst = self.gridList[row][col]["bottomRight"]

            stateColor = self.stateColor[1] if self.gridList[row][col]["state"] else self.stateColor[0]
            self.changed = True

            cv2.rectangle(self.gridImage, src, dst, stateColor, -1)
            cv2.imshow(self.windowName, self.gridImage)


        def clickCallback(self, event, x, y, flags, param):
            if event == cv2.EVENT_LBUTTONDOWN:
                col = x * (self.gridSize[1]) // self.width
                row = y * (self.gridSize[0]) // self.height
                self.gridList[row][col]["state"] = not self.gridList[row][col]["state"]
                self.fillRectangle(row, col)


        def __init__(self, windowName, gridSize):
            self.gridSize = gridSize
            self.windowName = windowName
            self.changed = False

            cv2.namedWindow(self.windowName)

            self.width = StereoConfigHandler.CensusMaskHandler.gridWidth * self.gridSize[1]
            self.height = StereoConfigHandler.CensusMaskHandler.gridHeight * self.gridSize[0]

            self.gridImage = np.zeros((self.height + 50, self.width, 3), np.uint8)

            cv2.putText(self.gridImage, "Click on grid to change mask!", (0, self.height+20), cv2.FONT_HERSHEY_SIMPLEX, 0.4, (255, 255, 255))
            cv2.putText(self.gridImage, "White: ON   |   Black: OFF", (0, self.height+40), cv2.FONT_HERSHEY_SIMPLEX, 0.4, (255, 255, 255))

            self.gridList = [[dict() for _ in range(self.gridSize[1])] for _ in range(self.gridSize[0])]

            for row in range(self.gridSize[0]):
                rowFactor = self.height // self.gridSize[0]
                srcY = row*rowFactor + 1
                dstY = (row+1)*rowFactor - 1
                for col in range(self.gridSize[1]):
                    colFactor = self.width // self.gridSize[1]
                    srcX = col*colFactor + 1
                    dstX = (col+1)*colFactor - 1
                    src = (srcX, srcY)
                    dst = (dstX, dstY)
                    self.gridList[row][col]["topLeft"] = src
                    self.gridList[row][col]["bottomRight"] = dst
                    self.gridList[row][col]["state"] = False
                    self.fillRectangle(row, col)

            cv2.setMouseCallback(self.windowName, self.clickCallback)
            cv2.imshow(self.windowName, self.gridImage)

        def getMask(self) -> np.uint64:
            mask = np.uint64(0)
            for row in range(self.gridSize[0]):
                for col in range(self.gridSize[1]):
                    if self.gridList[row][col]["state"]:
                        pos = row*self.gridSize[1] + col
                        mask = np.bitwise_or(mask, np.uint64(1) << np.uint64(pos))

            return mask

        def setMask(self, _mask: np.uint64):
            mask = np.uint64(_mask)
            for row in range(self.gridSize[0]):
                for col in range(self.gridSize[1]):
                    pos = row*self.gridSize[1] + col
                    if np.bitwise_and(mask, np.uint64(1) << np.uint64(pos)):
                        self.gridList[row][col]["state"] = True
                    else:
                        self.gridList[row][col]["state"] = False

                    self.fillRectangle(row, col)

        def isChanged(self):
            changed = self.changed
            self.changed = False
            return changed

        def destroyWindow(self):
            cv2.destroyWindow(self.windowName)


    censusMaskHandler = None
    newConfig = False
    config = None
    trSigma = list()
    trConfidence = list()
    trLrCheck = list()
    trFractionalBits = list()
    trLineqAlpha = list()
    trLineqBeta = list()
    trLineqThreshold = list()
    trCostAggregationP1 = list()
    trCostAggregationP2 = list()
    trTemporalAlpha = list()
    trTemporalDelta = list()
    trThresholdMinRange = list()
    trThresholdMaxRange = list()
    trSpeckleRange = list()
    trSpatialAlpha = list()
    trSpatialDelta = list()
    trSpatialHoleFilling = list()
    trSpatialNumIterations = list()
    trDecimationFactor = list()
    trDisparityShift = list()
    trCenterAlignmentShift = list()
    trInvalidateEdgePixels = list()

    def trackbarSigma(value):
        StereoConfigHandler.config.postProcessing.bilateralSigmaValue = value
        StereoConfigHandler.newConfig = True
        for tr in StereoConfigHandler.trSigma:
            tr.set(value)

    def trackbarConfidence(value):
        StereoConfigHandler.config.costMatching.confidenceThreshold = value
        StereoConfigHandler.newConfig = True
        for tr in StereoConfigHandler.trConfidence:
            tr.set(value)

    def trackbarLrCheckThreshold(value):
        StereoConfigHandler.config.algorithmControl.leftRightCheckThreshold = value
        StereoConfigHandler.newConfig = True
        for tr in StereoConfigHandler.trLrCheck:
            tr.set(value)

    def trackbarFractionalBits(value):
        StereoConfigHandler.config.algorithmControl.subpixelFractionalBits = value
        StereoConfigHandler.newConfig = True
        for tr in StereoConfigHandler.trFractionalBits:
            tr.set(value)

    def trackbarLineqAlpha(value):
        StereoConfigHandler.config.costMatching.linearEquationParameters.alpha = value
        StereoConfigHandler.newConfig = True
        for tr in StereoConfigHandler.trLineqAlpha:
            tr.set(value)

    def trackbarLineqBeta(value):
        StereoConfigHandler.config.costMatching.linearEquationParameters.beta = value
        StereoConfigHandler.newConfig = True
        for tr in StereoConfigHandler.trLineqBeta:
            tr.set(value)

    def trackbarLineqThreshold(value):
        StereoConfigHandler.config.costMatching.linearEquationParameters.threshold = value
        StereoConfigHandler.newConfig = True
        for tr in StereoConfigHandler.trLineqThreshold:
            tr.set(value)

    def trackbarCostAggregationP1(value):
        StereoConfigHandler.config.costAggregation.horizontalPenaltyCostP1 = value
        StereoConfigHandler.config.costAggregation.verticalPenaltyCostP1 = value
        StereoConfigHandler.newConfig = True
        for tr in StereoConfigHandler.trCostAggregationP1:
            tr.set(value)

    def trackbarCostAggregationP2(value):
        StereoConfigHandler.config.costAggregation.horizontalPenaltyCostP2 = value
        StereoConfigHandler.config.costAggregation.verticalPenaltyCostP2 = value
        StereoConfigHandler.newConfig = True
        for tr in StereoConfigHandler.trCostAggregationP2:
            tr.set(value)

    def trackbarTemporalFilterAlpha(value):
        StereoConfigHandler.config.postProcessing.temporalFilter.alpha = value / 100.
        StereoConfigHandler.newConfig = True
        for tr in StereoConfigHandler.trTemporalAlpha:
            tr.set(value)

    def trackbarTemporalFilterDelta(value):
        StereoConfigHandler.config.postProcessing.temporalFilter.delta = value
        StereoConfigHandler.newConfig = True
        for tr in StereoConfigHandler.trTemporalDelta:
            tr.set(value)

    def trackbarSpatialFilterAlpha(value):
        StereoConfigHandler.config.postProcessing.spatialFilter.alpha = value / 100.
        StereoConfigHandler.newConfig = True
        for tr in StereoConfigHandler.trSpatialAlpha:
            tr.set(value)

    def trackbarSpatialFilterDelta(value):
        StereoConfigHandler.config.postProcessing.spatialFilter.delta = value
        StereoConfigHandler.newConfig = True
        for tr in StereoConfigHandler.trSpatialDelta:
            tr.set(value)

    def trackbarSpatialFilterHoleFillingRadius(value):
        StereoConfigHandler.config.postProcessing.spatialFilter.holeFillingRadius = value
        StereoConfigHandler.newConfig = True
        for tr in StereoConfigHandler.trSpatialHoleFilling:
            tr.set(value)

    def trackbarSpatialFilterNumIterations(value):
        StereoConfigHandler.config.postProcessing.spatialFilter.numIterations = value
        StereoConfigHandler.newConfig = True
        for tr in StereoConfigHandler.trSpatialNumIterations:
            tr.set(value)

    def trackbarThresholdMinRange(value):
        StereoConfigHandler.config.postProcessing.thresholdFilter.minRange = value * 1000
        StereoConfigHandler.newConfig = True
        for tr in StereoConfigHandler.trThresholdMinRange:
            tr.set(value)

    def trackbarThresholdMaxRange(value):
        StereoConfigHandler.config.postProcessing.thresholdFilter.maxRange = value * 1000
        StereoConfigHandler.newConfig = True
        for tr in StereoConfigHandler.trThresholdMaxRange:
            tr.set(value)

    def trackbarSpeckleRange(value):
        StereoConfigHandler.config.postProcessing.speckleFilter.speckleRange = value
        StereoConfigHandler.newConfig = True
        for tr in StereoConfigHandler.trSpeckleRange:
            tr.set(value)

    def trackbarDecimationFactor(value):
        StereoConfigHandler.config.postProcessing.decimationFilter.decimationFactor = value
        StereoConfigHandler.newConfig = True
        for tr in StereoConfigHandler.trDecimationFactor:
            tr.set(value)

    def trackbarDisparityShift(value):
        StereoConfigHandler.config.algorithmControl.disparityShift = value
        StereoConfigHandler.newConfig = True
        for tr in StereoConfigHandler.trDisparityShift:
            tr.set(value)

    def trackbarCenterAlignmentShift(value):
        if StereoConfigHandler.config.algorithmControl.depthAlign != dai.StereoDepthConfig.AlgorithmControl.DepthAlign.CENTER:
            print("Center alignment shift factor requires CENTER alignment enabled!")
            return
        StereoConfigHandler.config.algorithmControl.centerAlignmentShiftFactor = value / 100.
        print(f"centerAlignmentShiftFactor: {StereoConfigHandler.config.algorithmControl.centerAlignmentShiftFactor:.2f}")
        StereoConfigHandler.newConfig = True
        for tr in StereoConfigHandler.trCenterAlignmentShift:
            tr.set(value)
    
    def trackbarInvalidateEdgePixels(value):    
        StereoConfigHandler.config.algorithmControl.numInvalidateEdgePixels = value
        print(f"numInvalidateEdgePixels: {StereoConfigHandler.config.algorithmControl.numInvalidateEdgePixels:.2f}")
        StereoConfigHandler.newConfig = True
        for tr in StereoConfigHandler.trInvalidateEdgePixels:
            tr.set(value)

    def handleKeypress(key, stereoDepthConfigInQueue):
        if key == ord("m"):
            StereoConfigHandler.newConfig = True
            medianSettings = [dai.MedianFilter.MEDIAN_OFF, dai.MedianFilter.KERNEL_3x3, dai.MedianFilter.KERNEL_5x5, dai.MedianFilter.KERNEL_7x7]
            currentMedian = StereoConfigHandler.config.postProcessing.median
            nextMedian = medianSettings[(medianSettings.index(currentMedian)+1) % len(medianSettings)]
            print(f"Changing median to {nextMedian.name} from {currentMedian.name}")
            StereoConfigHandler.config.postProcessing.median = nextMedian
        if key == ord("w"):
            StereoConfigHandler.newConfig = True
            StereoConfigHandler.config.postProcessing.spatialFilter.enable = not StereoConfigHandler.config.postProcessing.spatialFilter.enable
            state = "on" if StereoConfigHandler.config.postProcessing.spatialFilter.enable else "off"
            print(f"Spatial filter {state}")
        if key == ord("t"):
            StereoConfigHandler.newConfig = True
            StereoConfigHandler.config.postProcessing.temporalFilter.enable = not StereoConfigHandler.config.postProcessing.temporalFilter.enable
            state = "on" if StereoConfigHandler.config.postProcessing.temporalFilter.enable else "off"
            print(f"Temporal filter {state}")
        if key == ord("s"):
            StereoConfigHandler.newConfig = True
            StereoConfigHandler.config.postProcessing.speckleFilter.enable = not StereoConfigHandler.config.postProcessing.speckleFilter.enable
            state = "on" if StereoConfigHandler.config.postProcessing.speckleFilter.enable else "off"
            print(f"Speckle filter {state}")
        if key == ord("r"):
            StereoConfigHandler.newConfig = True
            temporalSettings = [dai.StereoDepthConfig.PostProcessing.TemporalFilter.PersistencyMode.PERSISTENCY_OFF,
            dai.StereoDepthConfig.PostProcessing.TemporalFilter.PersistencyMode.VALID_8_OUT_OF_8,
            dai.StereoDepthConfig.PostProcessing.TemporalFilter.PersistencyMode.VALID_2_IN_LAST_3,
            dai.StereoDepthConfig.PostProcessing.TemporalFilter.PersistencyMode.VALID_2_IN_LAST_4,
            dai.StereoDepthConfig.PostProcessing.TemporalFilter.PersistencyMode.VALID_2_OUT_OF_8,
            dai.StereoDepthConfig.PostProcessing.TemporalFilter.PersistencyMode.VALID_1_IN_LAST_2,
            dai.StereoDepthConfig.PostProcessing.TemporalFilter.PersistencyMode.VALID_1_IN_LAST_5,
            dai.StereoDepthConfig.PostProcessing.TemporalFilter.PersistencyMode.VALID_1_IN_LAST_8,
            dai.StereoDepthConfig.PostProcessing.TemporalFilter.PersistencyMode.PERSISTENCY_INDEFINITELY,
            ]
            currentTemporal = StereoConfigHandler.config.postProcessing.temporalFilter.persistencyMode
            nextTemporal = temporalSettings[(temporalSettings.index(currentTemporal)+1) % len(temporalSettings)]
            print(f"Changing temporal persistency to {nextTemporal.name} from {currentTemporal.name}")
            StereoConfigHandler.config.postProcessing.temporalFilter.persistencyMode = nextTemporal
        if key == ord("n"):
            StereoConfigHandler.newConfig = True
            decimationSettings = [dai.StereoDepthConfig.PostProcessing.DecimationFilter.DecimationMode.PIXEL_SKIPPING,
            dai.StereoDepthConfig.PostProcessing.DecimationFilter.DecimationMode.NON_ZERO_MEDIAN,
            dai.StereoDepthConfig.PostProcessing.DecimationFilter.DecimationMode.NON_ZERO_MEAN,
            ]
            currentDecimation = StereoConfigHandler.config.postProcessing.decimationFilter.decimationMode
            nextDecimation = decimationSettings[(decimationSettings.index(currentDecimation)+1) % len(decimationSettings)]
            print(f"Changing decimation mode to {nextDecimation.name} from {currentDecimation.name}")
            StereoConfigHandler.config.postProcessing.decimationFilter.decimationMode = nextDecimation
        if key == ord("a"):
            StereoConfigHandler.newConfig = True
            alignmentSettings = [dai.StereoDepthConfig.AlgorithmControl.DepthAlign.RECTIFIED_RIGHT,
            dai.StereoDepthConfig.AlgorithmControl.DepthAlign.RECTIFIED_LEFT,
            dai.StereoDepthConfig.AlgorithmControl.DepthAlign.CENTER,
            ]
            currentAlignment = StereoConfigHandler.config.algorithmControl.depthAlign
            nextAlignment = alignmentSettings[(alignmentSettings.index(currentAlignment)+1) % len(alignmentSettings)]
            print(f"Changing alignment mode to {nextAlignment.name} from {currentAlignment.name}")
            StereoConfigHandler.config.algorithmControl.depthAlign = nextAlignment
        elif key == ord("c"):
            StereoConfigHandler.newConfig = True
            censusSettings = [dai.StereoDepthConfig.CensusTransform.KernelSize.AUTO, dai.StereoDepthConfig.CensusTransform.KernelSize.KERNEL_5x5, dai.StereoDepthConfig.CensusTransform.KernelSize.KERNEL_7x7, dai.StereoDepthConfig.CensusTransform.KernelSize.KERNEL_7x9]
            currentCensus = StereoConfigHandler.config.censusTransform.kernelSize
            nextCensus = censusSettings[(censusSettings.index(currentCensus)+1) % len(censusSettings)]
            if nextCensus != dai.StereoDepthConfig.CensusTransform.KernelSize.AUTO:
                censusGridSize = [(5,5), (7,7), (7,9)]
                censusDefaultMask = [np.uint64(0XA82415), np.uint64(0XAA02A8154055), np.uint64(0X2AA00AA805540155)]
                censusGrid = censusGridSize[nextCensus]
                censusMask = censusDefaultMask[nextCensus]
                StereoConfigHandler.censusMaskHandler = StereoConfigHandler.CensusMaskHandler("Census mask", censusGrid)
                StereoConfigHandler.censusMaskHandler.setMask(censusMask)
            else:
                print("Census mask config is not available in AUTO census kernel mode. Change using the 'c' key")
                StereoConfigHandler.config.censusTransform.kernelMask = 0
                StereoConfigHandler.censusMaskHandler.destroyWindow()
            print(f"Changing census transform to {nextCensus.name} from {currentCensus.name}")
            StereoConfigHandler.config.censusTransform.kernelSize = nextCensus
        elif key == ord("d"):
            StereoConfigHandler.newConfig = True
            dispRangeSettings = [dai.StereoDepthConfig.CostMatching.DisparityWidth.DISPARITY_64, dai.StereoDepthConfig.CostMatching.DisparityWidth.DISPARITY_96]
            currentDispRange = StereoConfigHandler.config.costMatching.disparityWidth
            nextDispRange = dispRangeSettings[(dispRangeSettings.index(currentDispRange)+1) % len(dispRangeSettings)]
            print(f"Changing disparity range to {nextDispRange.name} from {currentDispRange.name}")
            StereoConfigHandler.config.costMatching.disparityWidth = nextDispRange
        elif key == ord("f"):
            StereoConfigHandler.newConfig = True
            StereoConfigHandler.config.costMatching.enableCompanding = not StereoConfigHandler.config.costMatching.enableCompanding
            state = "on" if StereoConfigHandler.config.costMatching.enableCompanding else "off"
            print(f"Companding {state}")
        elif key == ord("v"):
            StereoConfigHandler.newConfig = True
            StereoConfigHandler.config.censusTransform.enableMeanMode = not StereoConfigHandler.config.censusTransform.enableMeanMode
            state = "on" if StereoConfigHandler.config.censusTransform.enableMeanMode else "off"
            print(f"Census transform mean mode {state}")
        elif key == ord("1"):
            StereoConfigHandler.newConfig = True
            StereoConfigHandler.config.algorithmControl.enableLeftRightCheck = not StereoConfigHandler.config.algorithmControl.enableLeftRightCheck
            state = "on" if StereoConfigHandler.config.algorithmControl.enableLeftRightCheck else "off"
            print(f"LR-check {state}")
        elif key == ord("2"):
            StereoConfigHandler.newConfig = True
            StereoConfigHandler.config.algorithmControl.enableSubpixel = not StereoConfigHandler.config.algorithmControl.enableSubpixel
            state = "on" if StereoConfigHandler.config.algorithmControl.enableSubpixel else "off"
            print(f"Subpixel {state}")
        elif key == ord("3"):
            StereoConfigHandler.newConfig = True
            StereoConfigHandler.config.algorithmControl.enableExtended = not StereoConfigHandler.config.algorithmControl.enableExtended
            state = "on" if StereoConfigHandler.config.algorithmControl.enableExtended else "off"
            print(f"Extended {state}")

        censusMaskChanged = False
        if StereoConfigHandler.censusMaskHandler is not None:
            censusMaskChanged = StereoConfigHandler.censusMaskHandler.isChanged()
        if censusMaskChanged:
            StereoConfigHandler.config.censusTransform.kernelMask = StereoConfigHandler.censusMaskHandler.getMask()
            StereoConfigHandler.newConfig = True

        StereoConfigHandler.sendConfig(stereoDepthConfigInQueue)

    def sendConfig(stereoDepthConfigInQueue):
        if StereoConfigHandler.newConfig:
            StereoConfigHandler.newConfig = False
            configMessage = dai.StereoDepthConfig()
            configMessage.set(StereoConfigHandler.config)
            stereoDepthConfigInQueue.send(configMessage)

    def updateDefaultConfig(config):
        StereoConfigHandler.config = config

    def registerWindow(stream):
        cv2.namedWindow(stream, cv2.WINDOW_NORMAL)

        StereoConfigHandler.trConfidence.append(StereoConfigHandler.Trackbar("Disparity confidence", stream, 0, 255, StereoConfigHandler.config.costMatching.confidenceThreshold, StereoConfigHandler.trackbarConfidence))
        StereoConfigHandler.trSigma.append(StereoConfigHandler.Trackbar("Bilateral sigma", stream, 0, 100, StereoConfigHandler.config.postProcessing.bilateralSigmaValue, StereoConfigHandler.trackbarSigma))
        StereoConfigHandler.trLrCheck.append(StereoConfigHandler.Trackbar("LR-check threshold", stream, 0, 16, StereoConfigHandler.config.algorithmControl.leftRightCheckThreshold, StereoConfigHandler.trackbarLrCheckThreshold))
        StereoConfigHandler.trFractionalBits.append(StereoConfigHandler.Trackbar("Subpixel fractional bits", stream, 3, 5, StereoConfigHandler.config.algorithmControl.subpixelFractionalBits, StereoConfigHandler.trackbarFractionalBits))
        StereoConfigHandler.trDisparityShift.append(StereoConfigHandler.Trackbar("Disparity shift", stream, 0, 100, StereoConfigHandler.config.algorithmControl.disparityShift, StereoConfigHandler.trackbarDisparityShift))
        StereoConfigHandler.trCenterAlignmentShift.append(StereoConfigHandler.Trackbar("Center alignment shift factor", stream, 0, 100, StereoConfigHandler.config.algorithmControl.centerAlignmentShiftFactor, StereoConfigHandler.trackbarCenterAlignmentShift))
        StereoConfigHandler.trInvalidateEdgePixels.append(StereoConfigHandler.Trackbar("Invalidate edge pixels", stream, 0, 100, StereoConfigHandler.config.algorithmControl.numInvalidateEdgePixels, StereoConfigHandler.trackbarInvalidateEdgePixels))
        StereoConfigHandler.trLineqAlpha.append(StereoConfigHandler.Trackbar("Linear equation alpha", stream, 0, 15, StereoConfigHandler.config.costMatching.linearEquationParameters.alpha, StereoConfigHandler.trackbarLineqAlpha))
        StereoConfigHandler.trLineqBeta.append(StereoConfigHandler.Trackbar("Linear equation beta", stream, 0, 15, StereoConfigHandler.config.costMatching.linearEquationParameters.beta, StereoConfigHandler.trackbarLineqBeta))
        StereoConfigHandler.trLineqThreshold.append(StereoConfigHandler.Trackbar("Linear equation threshold", stream, 0, 255, StereoConfigHandler.config.costMatching.linearEquationParameters.threshold, StereoConfigHandler.trackbarLineqThreshold))
        StereoConfigHandler.trCostAggregationP1.append(StereoConfigHandler.Trackbar("Cost aggregation P1", stream, 0, 500, StereoConfigHandler.config.costAggregation.horizontalPenaltyCostP1, StereoConfigHandler.trackbarCostAggregationP1))
        StereoConfigHandler.trCostAggregationP2.append(StereoConfigHandler.Trackbar("Cost aggregation P2", stream, 0, 500, StereoConfigHandler.config.costAggregation.horizontalPenaltyCostP2, StereoConfigHandler.trackbarCostAggregationP2))
        StereoConfigHandler.trTemporalAlpha.append(StereoConfigHandler.Trackbar("Temporal filter alpha", stream, 0, 100, int(StereoConfigHandler.config.postProcessing.temporalFilter.alpha*100), StereoConfigHandler.trackbarTemporalFilterAlpha))
        StereoConfigHandler.trTemporalDelta.append(StereoConfigHandler.Trackbar("Temporal filter delta", stream, 0, 100, StereoConfigHandler.config.postProcessing.temporalFilter.delta, StereoConfigHandler.trackbarTemporalFilterDelta))
        StereoConfigHandler.trSpatialAlpha.append(StereoConfigHandler.Trackbar("Spatial filter alpha", stream, 0, 100, int(StereoConfigHandler.config.postProcessing.spatialFilter.alpha*100), StereoConfigHandler.trackbarSpatialFilterAlpha))
        StereoConfigHandler.trSpatialDelta.append(StereoConfigHandler.Trackbar("Spatial filter delta", stream, 0, 100, StereoConfigHandler.config.postProcessing.spatialFilter.delta, StereoConfigHandler.trackbarSpatialFilterDelta))
        StereoConfigHandler.trSpatialHoleFilling.append(StereoConfigHandler.Trackbar("Spatial filter hole filling radius", stream, 0, 16, StereoConfigHandler.config.postProcessing.spatialFilter.holeFillingRadius, StereoConfigHandler.trackbarSpatialFilterHoleFillingRadius))
        StereoConfigHandler.trSpatialNumIterations.append(StereoConfigHandler.Trackbar("Spatial filter number of iterations", stream, 0, 4, StereoConfigHandler.config.postProcessing.spatialFilter.numIterations, StereoConfigHandler.trackbarSpatialFilterNumIterations))
        StereoConfigHandler.trThresholdMinRange.append(StereoConfigHandler.Trackbar("Threshold filter min range", stream, 0, 65, StereoConfigHandler.config.postProcessing.thresholdFilter.minRange, StereoConfigHandler.trackbarThresholdMinRange))
        StereoConfigHandler.trThresholdMaxRange.append(StereoConfigHandler.Trackbar("Threshold filter max range", stream, 0, 65, StereoConfigHandler.config.postProcessing.thresholdFilter.maxRange, StereoConfigHandler.trackbarThresholdMaxRange))
        StereoConfigHandler.trSpeckleRange.append(StereoConfigHandler.Trackbar("Speckle filter range", stream, 0, 240, StereoConfigHandler.config.postProcessing.speckleFilter.speckleRange, StereoConfigHandler.trackbarSpeckleRange))
        StereoConfigHandler.trDecimationFactor.append(StereoConfigHandler.Trackbar("Decimation factor", stream, 1, 4, StereoConfigHandler.config.postProcessing.decimationFilter.decimationFactor, StereoConfigHandler.trackbarDecimationFactor))

    def __init__(self, config):
        print("Control median filter using the 'm' key.")
        print("Control census transform kernel size using the 'c' key.")
        print("Control disparity search range using the 'd' key.")
        print("Control disparity companding using the 'f' key.")
        print("Control census transform mean mode using the 'v' key.")
        print("Control depth alignment using the 'a' key.")
        print("Control decimation algorithm using the 'a' key.")
        print("Control temporal persistency mode using the 'r' key.")
        print("Control spatial filter using the 'w' key.")
        print("Control temporal filter using the 't' key.")
        print("Control speckle filter using the 's' key.")
        print("Control left-right check mode using the '1' key.")
        print("Control subpixel mode using the '2' key.")
        print("Control extended mode using the '3' key.")
        if evaluation_mode:
            print("Switch between images using '[' and ']' keys.")

        StereoConfigHandler.config = config

        if StereoConfigHandler.config.censusTransform.kernelSize != dai.StereoDepthConfig.CensusTransform.KernelSize.AUTO:
            censusMask = StereoConfigHandler.config.censusTransform.kernelMask
            censusGridSize = [(5,5), (7,7), (7,9)]
            censusGrid = censusGridSize[StereoConfigHandler.config.censusTransform.kernelSize]
            if StereoConfigHandler.config.censusTransform.kernelMask == 0:
                censusDefaultMask = [np.uint64(0xA82415), np.uint64(0xAA02A8154055), np.uint64(0x2AA00AA805540155)]
                censusMask = censusDefaultMask[StereoConfigHandler.config.censusTransform.kernelSize]
            StereoConfigHandler.censusMaskHandler = StereoConfigHandler.CensusMaskHandler("Census mask", censusGrid)
            StereoConfigHandler.censusMaskHandler.setMask(censusMask)
        else:
            print("Census mask config is not available in AUTO Census kernel mode. Change using the 'c' key")


# StereoDepth initial config options.
outDepth = True  # Disparity by default
outConfidenceMap = True  # Output disparity confidence map
outRectified = True   # Output and display rectified streams
lrcheck = True   # Better handling for occlusions
extended = False  # Closer-in minimum depth, disparity range is doubled. Unsupported for now.
subpixel = True   # Better accuracy for longer distance, fractional disparity 32-levels

width = 1280
height = 800

xoutStereoCfg = None

# Create pipeline
pipeline = dai.Pipeline()

# Define sources and outputs
stereo = pipeline.create(dai.node.StereoDepth)

monoLeft = pipeline.create(dai.node.XLinkIn)
monoRight = pipeline.create(dai.node.XLinkIn)
xinStereoDepthConfig = pipeline.create(dai.node.XLinkIn)

xoutLeft = pipeline.create(dai.node.XLinkOut)
xoutRight = pipeline.create(dai.node.XLinkOut)
xoutDepth = pipeline.create(dai.node.XLinkOut)
xoutConfMap = pipeline.create(dai.node.XLinkOut)
xoutDisparity = pipeline.create(dai.node.XLinkOut)
xoutRectifLeft = pipeline.create(dai.node.XLinkOut)
xoutRectifRight = pipeline.create(dai.node.XLinkOut)
xoutStereoCfg = pipeline.create(dai.node.XLinkOut)
if args.debug:
    xoutDebugLrCheckIt1 = pipeline.create(dai.node.XLinkOut)
    xoutDebugLrCheckIt2 = pipeline.create(dai.node.XLinkOut)
    xoutDebugExtLrCheckIt1 = pipeline.create(dai.node.XLinkOut)
    xoutDebugExtLrCheckIt2 = pipeline.create(dai.node.XLinkOut)
if args.dumpdisparitycostvalues:
    xoutDebugCostDump = pipeline.create(dai.node.XLinkOut)

xinStereoDepthConfig.setStreamName("stereoDepthConfig")
monoLeft.setStreamName("in_left")
monoRight.setStreamName("in_right")

xoutLeft.setStreamName("left")
xoutRight.setStreamName("right")
xoutDepth.setStreamName("depth")
xoutConfMap.setStreamName("confidence_map")
xoutDisparity.setStreamName("disparity")
xoutRectifLeft.setStreamName("rectified_left")
xoutRectifRight.setStreamName("rectified_right")
xoutStereoCfg.setStreamName("stereo_cfg")
if args.debug:
    xoutDebugLrCheckIt1.setStreamName("disparity_lr_check_iteration1")
    xoutDebugLrCheckIt2.setStreamName("disparity_lr_check_iteration2")
    xoutDebugExtLrCheckIt1.setStreamName("disparity_ext_lr_check_iteration1")
    xoutDebugExtLrCheckIt2.setStreamName("disparity_ext_lr_check_iteration2")
if args.dumpdisparitycostvalues:
    xoutDebugCostDump.setStreamName("disparity_cost_dump")

# Properties
stereo.setDefaultProfilePreset(dai.node.StereoDepth.PresetMode.HIGH_DENSITY)
stereo.setRectifyEdgeFillColor(0) # Black, to better see the cutout
stereo.setLeftRightCheck(lrcheck)
stereo.setExtendedDisparity(extended)
stereo.setSubpixel(subpixel)

# Switching depthAlign mode at runtime is not supported while aligning to a specific camera is enabled
# stereo.setDepthAlign(dai.CameraBoardSocket.LEFT)

# allocates resources for worst case scenario
# allowing runtime switch of stereo modes
stereo.setRuntimeModeSwitch(True)

# Linking
monoLeft.out.link(stereo.left)
monoRight.out.link(stereo.right)
xinStereoDepthConfig.out.link(stereo.inputConfig)
stereo.syncedLeft.link(xoutLeft.input)
stereo.syncedRight.link(xoutRight.input)
if outDepth:
    stereo.depth.link(xoutDepth.input)
if outConfidenceMap:
    stereo.confidenceMap.link(xoutConfMap.input)
stereo.disparity.link(xoutDisparity.input)
if outRectified:
    stereo.rectifiedLeft.link(xoutRectifLeft.input)
    stereo.rectifiedRight.link(xoutRectifRight.input)
stereo.outConfig.link(xoutStereoCfg.input)
if args.debug:
    stereo.debugDispLrCheckIt1.link(xoutDebugLrCheckIt1.input)
    stereo.debugDispLrCheckIt2.link(xoutDebugLrCheckIt2.input)
    stereo.debugExtDispLrCheckIt1.link(xoutDebugExtLrCheckIt1.input)
    stereo.debugExtDispLrCheckIt2.link(xoutDebugExtLrCheckIt2.input)
if args.dumpdisparitycostvalues:
    stereo.debugDispCostDump.link(xoutDebugCostDump.input)


StereoConfigHandler(stereo.initialConfig.get())
StereoConfigHandler.registerWindow("Stereo control panel")

# stereo.setPostProcessingHardwareResources(3, 3)

stereo.setInputResolution(width, height)
stereo.setRectification(False)
baseline = 75
fov = 71.86
focal = width / (2 * math.tan(fov / 2 / 180 * math.pi))

<<<<<<< HEAD
streams = ["left", "right"]
=======
stereo.setBaseline(baseline/10)
stereo.setFocalLength(focal)

streams = ['left', 'right']
>>>>>>> 9591231d
if outRectified:
    streams.extend(["rectified_left", "rectified_right"])
streams.append("disparity")
if outDepth:
    streams.append("depth")
if outConfidenceMap:
    streams.append("confidence_map")
debugStreams = []
if args.debug:
    debugStreams.extend(["disparity_lr_check_iteration1", "disparity_lr_check_iteration2"])
    debugStreams.extend(["disparity_ext_lr_check_iteration1", "disparity_ext_lr_check_iteration2"])
if args.dumpdisparitycostvalues:
    debugStreams.append("disparity_cost_dump")

def convertToCv2Frame(name, image, config):

    maxDisp = config.getMaxDisparity()
    subpixelLevels = pow(2, config.get().algorithmControl.subpixelFractionalBits)
    subpixel = config.get().algorithmControl.enableSubpixel
    dispIntegerLevels = maxDisp if not subpixel else maxDisp / subpixelLevels

    frame = image.getFrame()

    # frame.tofile(name+".raw")

    if name == "depth":
        dispScaleFactor = baseline * focal
        with np.errstate(divide="ignore"):
            frame = dispScaleFactor / frame

        frame = (frame * 255. / dispIntegerLevels).astype(np.uint8)
        frame = cv2.applyColorMap(frame, cv2.COLORMAP_HOT)
    elif "confidence_map" in name:
        pass
    elif name == "disparity_cost_dump":
        # frame.tofile(name+".raw")
        pass
    elif "disparity" in name:
        if 1: # Optionally, extend disparity range to better visualize it
            frame = (frame * 255. / maxDisp).astype(np.uint8)
        return frame
        # if 1: # Optionally, apply a color map
        #     frame = cv2.applyColorMap(frame, cv2.COLORMAP_HOT)

    return frame

class DatasetManager:
    def __init__(self, path):
        self.path = path
        self.index = 0
        self.names = [d for d in os.listdir(path) if os.path.isdir(os.path.join(path, d))]
        if len(self.names) == 0:
            raise RuntimeError("No dataset found at {}".format(path))
    
    def get(self):
        return os.path.join(self.path, self.names[self.index])
    
    def get_name(self):
        return self.names[self.index]

    def next(self):
        self.index = (self.index + 1) % len(self.names)
        return self.get()
    
    def prev(self):
        self.index = (self.index - 1) % len(self.names)
        return self.get()


def read_pfm(file):
    file = open(file, "rb")
    
    color = None
    width = None
    height = None
    scale = None
    endian = None

    header = file.readline().rstrip()
    if header.decode("ascii") == "PF":
        color = True    
    elif header.decode("ascii") == "Pf":
        color = False
    else:
        raise Exception("Not a PFM file.")

    dim_match = re.search(r"(\d+)\s(\d+)", file.readline().decode("ascii"))
    if dim_match:
        width, height = map(int, dim_match.groups())
    else:
        raise Exception("Malformed PFM header.")

    scale = float(file.readline().rstrip())
    if scale < 0: # little-endian
        endian = "<"
        scale = -scale
    else:
        endian = ">" # big-endian

    data = np.fromfile(file, endian + "f")
    shape = (height, width, 3) if color else (height, width)
    return np.flip(np.reshape(data, shape), axis=0), scale

def calculate_err_measures(gt_img, oak_img):
    assert gt_img.shape == oak_img.shape

    gt_mask = gt_img != np.inf
    oak_mask = oak_img != np.inf
    mask = gt_mask & oak_mask

    gt_img[~gt_mask] = 0.
    oak_img[~mask] = 0.
    err = np.abs(gt_img - oak_img)

    n = np.sum(gt_mask)
    invalid = np.sum(gt_mask & ~oak_mask)

    bad05 = np.sum(mask & (err > 0.5))
    bad1 = np.sum(mask & (err > 1.))
    bad2 = np.sum(mask & (err > 2.))
    bad4 = np.sum(mask & (err > 4.))
    sum_err = np.sum(err[mask])
    sum_sq_err = np.sum(err[mask] ** 2)
    errs = err[mask]

    bad05_p = 100. * bad05 / n
    total_bad05_p = 100. * (bad05 + invalid) / n
    bad1_p = 100. * bad1 / n
    total_bad1_p = 100. * (bad1 + invalid) / n
    bad2_p = 100. * bad2 / n
    total_bad2_p = 100. * (bad2 + invalid) / n
    bad4_p = 100. * bad4 / n
    total_bad4_p = 100. * (bad4 + invalid) / n
    invalid_p = 100. * invalid / n
    avg_err = sum_err / (n - invalid)
    mse = sum_sq_err / (n - invalid)
    a50 = np.percentile(errs, 50)
    a90 = np.percentile(errs, 90)
    a95 = np.percentile(errs, 95)
    a99 = np.percentile(errs, 99)

    return {
        "bad0.5": bad05_p,
        "total_bad0.5": total_bad05_p,
        "bad1": bad1_p,
        "total_bad1": total_bad1_p,
        "bad2": bad2_p,
        "total_bad2": total_bad2_p,
        "bad4": bad4_p,
        "total_bad4": total_bad4_p,
        "invalid": invalid_p,
        "avg_err": avg_err,
        "mse": mse,
        "a50": a50,
        "a90": a90,
        "a95": a95,
        "a99": a99
    }

def show_evaluation(img_name, evals):
    cv2.namedWindow("Evaluation", cv2.WINDOW_NORMAL)
    font = cv2.FONT_HERSHEY_SIMPLEX
    font_scale = 2
    thickness = 3
    color = (0, 0, 0)
    lines = [
        f"Name: {img_name}",
        f"Bad0.5: {evals['bad0.5']:.2f}%",
        f"Total Bad0.5: {evals['total_bad0.5']:.2f}%",
        f"Bad1: {evals['bad1']:.2f}%",
        f"Total Bad1: {evals['total_bad1']:.2f}%",
        f"Bad2: {evals['bad2']:.2f}%",
        f"Total Bad2: {evals['total_bad2']:.2f}%",
        f"Bad4: {evals['bad4']:.2f}%",
        f"Total Bad4: {evals['total_bad4']:.2f}%",
        f"Invalid: {evals['invalid']:.2f}%",
        f"Avg Err: {evals['avg_err']:.2f}",
        f"MSE: {evals['mse']:.2f}",
        f"A50: {evals['a50']:.2f}",
        f"A90: {evals['a90']:.2f}",
        f"A95: {evals['a95']:.2f}",
        f"A99: {evals['a99']:.2f}"
    ]
    sizes = [cv2.getTextSize(line, font, font_scale, thickness) for line in lines]
    sizes = [(size[0][0], size[0][1] + size[1], size[1]) for size in sizes]
    max_width = max([size[0] for size in sizes])
    total_height = sum([size[1] for size in sizes]) + (len(lines) - 1) * thickness
    img = np.ones((total_height + thickness, max_width, 3), dtype=np.uint8) * 255
    y = 0
    for line, size in zip(lines, sizes):
        cv2.putText(img, line, (0, y + size[1] - size[2]), font, font_scale, color, thickness)
        y += size[1] + thickness
    cv2.imshow("Evaluation", img)

def show_debug_disparity(gt_img, oak_img):
    def rescale_img(img):
        img[img == np.inf] = 0.
        img = cv2.resize(img, (1280, 800), interpolation=cv2.INTER_AREA)
        return img.astype(np.uint16)
    
    gt_img = rescale_img(gt_img)
    oak_img = rescale_img(oak_img)
    maxv = max(gt_img.max(), oak_img.max())
    gt_img = (gt_img * 255. / maxv).astype(np.uint8)
    oak_img = (oak_img * 255. / maxv).astype(np.uint8)
    cv2.imshow("GT", gt_img)
    cv2.imshow("OAK", oak_img)

if evaluation_mode:
    dataset = DatasetManager(args.evaluate)

print("Connecting and starting the pipeline")
# Connect to device and start pipeline
with dai.Device(pipeline) as device:

    stereoDepthConfigInQueue = device.getInputQueue("stereoDepthConfig")
    inStreams = ["in_left", "in_right"]
    inStreamsCameraID = [dai.CameraBoardSocket.CAM_B, dai.CameraBoardSocket.CAM_C]
    in_q_list = []
    for s in inStreams:
        q = device.getInputQueue(s)
        in_q_list.append(q)

    # Create a receive queue for each stream
    q_list = []
    for s in streams:
        q = device.getOutputQueue(s, 8, blocking=False)
        q_list.append(q)

    inCfg = device.getOutputQueue("stereo_cfg", 8, blocking=False)

    # Need to set a timestamp for input frames, for the sync stage in Stereo node
    timestamp_ms = 0
    index = 0
    prevQueues = q_list.copy()
    while True:
        # Handle input streams, if any
        if in_q_list:
            dataset_size = 1  # Number of image pairs
            frame_interval_ms = 50
            for i, q in enumerate(in_q_list):
                path = os.path.join(dataset.get(), f"im{i}.png") if evaluation_mode else args.dataset + "/" + str(index) + "/" + q.getName() + ".png"
                data = cv2.imread(path, cv2.IMREAD_GRAYSCALE)
                data = cv2.resize(data, (width, height), interpolation = cv2.INTER_AREA)
                data = data.reshape(height*width)
                tstamp = datetime.timedelta(seconds = timestamp_ms // 1000,
                                            milliseconds = timestamp_ms % 1000)
                img = dai.ImgFrame()
                img.setData(data)
                img.setTimestamp(tstamp)
                img.setInstanceNum(inStreamsCameraID[i])
                img.setType(dai.ImgFrame.Type.RAW8)
                img.setWidth(width)
                img.setHeight(height)
                q.send(img)
                # print("Sent frame: {:25s}".format(path), "timestamp_ms:", timestamp_ms)
            timestamp_ms += frame_interval_ms
            index = (index + 1) % dataset_size
            sleep(frame_interval_ms / 1000)

        gt_disparity = None
        if evaluation_mode:
            # Load GT disparity
            gt_disparity = read_pfm(os.path.join(dataset.get(), f"disp1.pfm"))[0]

        # Handle output streams
        currentConfig = inCfg.get()

        lrCheckEnabled = currentConfig.get().algorithmControl.enableLeftRightCheck
        extendedEnabled = currentConfig.get().algorithmControl.enableExtended
        queues = q_list.copy()

        if args.dumpdisparitycostvalues:
            q = device.getOutputQueue("disparity_cost_dump", 8, blocking=False)
            queues.append(q)

        if args.debug:
            q_list_debug = []

            activeDebugStreams = []
            if lrCheckEnabled:
                activeDebugStreams.extend(["disparity_lr_check_iteration1", "disparity_lr_check_iteration2"])
            if extendedEnabled:
                activeDebugStreams.extend(["disparity_ext_lr_check_iteration1"])
                if lrCheckEnabled:
                    activeDebugStreams.extend(["disparity_ext_lr_check_iteration2"])

            for s in activeDebugStreams:
                q = device.getOutputQueue(s, 8, blocking=False)
                q_list_debug.append(q)

            queues.extend(q_list_debug)

        def ListDiff(li1, li2):
            return list(set(li1) - set(li2)) + list(set(li2) - set(li1))

        diff = ListDiff(prevQueues, queues)
        for s in diff:
            name = s.getName()
            cv2.destroyWindow(name)
        prevQueues = queues.copy()

        disparity = None
        for q in queues:
            if q.getName() in ["left", "right"]: continue
            data = q.get()
            if q.getName() == "disparity":
                disparity = data.getFrame()
            frame = convertToCv2Frame(q.getName(), data, currentConfig)
            cv2.imshow(q.getName(), frame)

        if disparity is not None and gt_disparity is not None:
            subpixel_bits = 1 << currentConfig.get().algorithmControl.subpixelFractionalBits
            subpixel_enabled = currentConfig.get().algorithmControl.enableSubpixel
            width_scale = float(gt_disparity.shape[1]) / float(disparity.shape[1])

            disparity = disparity.astype(np.float32)
            if subpixel_enabled:
                disparity = disparity / subpixel_bits
            disparity = disparity * width_scale
            disparity = cv2.resize(disparity, (gt_disparity.shape[1], gt_disparity.shape[0]), interpolation = cv2.INTER_LINEAR)
            disparity[disparity == 0.] = np.inf

            # show_debug_disparity(gt_disparity, disparity)
            err_vals = calculate_err_measures(gt_disparity, disparity)
            show_evaluation(dataset.get_name(), err_vals)

        key = cv2.waitKey(1)
        if key == ord("q"):
            break
        elif evaluation_mode and key == ord("["):
            dataset.next()
        elif evaluation_mode and key == ord("]"):
            dataset.prev()

        StereoConfigHandler.handleKeypress(key, stereoDepthConfigInQueue)<|MERGE_RESOLUTION|>--- conflicted
+++ resolved
@@ -333,8 +333,8 @@
         StereoConfigHandler.newConfig = True
         for tr in StereoConfigHandler.trCenterAlignmentShift:
             tr.set(value)
-    
-    def trackbarInvalidateEdgePixels(value):    
+
+    def trackbarInvalidateEdgePixels(value):
         StereoConfigHandler.config.algorithmControl.numInvalidateEdgePixels = value
         print(f"numInvalidateEdgePixels: {StereoConfigHandler.config.algorithmControl.numInvalidateEdgePixels:.2f}")
         StereoConfigHandler.newConfig = True
@@ -637,14 +637,10 @@
 fov = 71.86
 focal = width / (2 * math.tan(fov / 2 / 180 * math.pi))
 
-<<<<<<< HEAD
-streams = ["left", "right"]
-=======
 stereo.setBaseline(baseline/10)
 stereo.setFocalLength(focal)
 
 streams = ['left', 'right']
->>>>>>> 9591231d
 if outRectified:
     streams.extend(["rectified_left", "rectified_right"])
 streams.append("disparity")
@@ -698,17 +694,17 @@
         self.names = [d for d in os.listdir(path) if os.path.isdir(os.path.join(path, d))]
         if len(self.names) == 0:
             raise RuntimeError("No dataset found at {}".format(path))
-    
+
     def get(self):
         return os.path.join(self.path, self.names[self.index])
-    
+
     def get_name(self):
         return self.names[self.index]
 
     def next(self):
         self.index = (self.index + 1) % len(self.names)
         return self.get()
-    
+
     def prev(self):
         self.index = (self.index - 1) % len(self.names)
         return self.get()
@@ -716,7 +712,7 @@
 
 def read_pfm(file):
     file = open(file, "rb")
-    
+
     color = None
     width = None
     height = None
@@ -725,7 +721,7 @@
 
     header = file.readline().rstrip()
     if header.decode("ascii") == "PF":
-        color = True    
+        color = True
     elif header.decode("ascii") == "Pf":
         color = False
     else:
@@ -844,7 +840,7 @@
         img[img == np.inf] = 0.
         img = cv2.resize(img, (1280, 800), interpolation=cv2.INTER_AREA)
         return img.astype(np.uint16)
-    
+
     gt_img = rescale_img(gt_img)
     oak_img = rescale_img(oak_img)
     maxv = max(gt_img.max(), oak_img.max())
