--- conflicted
+++ resolved
@@ -12,7 +12,7 @@
 To go back to auto controls:
   'E' - autoexposure
   'F' - autofocus (continuous)
-<<<<<<< HEAD
+  'B' - auto white-balance
 
 Other controls:
 '1' - AWB lock (true / false)
@@ -31,9 +31,6 @@
 For the 'Select control: ...' options, use these keys to modify the value:
   '-' or '_' to decrease
   '+' or '=' to increase
-=======
-  'B' - auto white-balance
->>>>>>> 237e603a
 """
 
 import depthai as dai
